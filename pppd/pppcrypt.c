/*
 * pppcrypt.c - PPP/DES linkage for MS-CHAP and EAP SRP-SHA1
 *
 * Extracted from chap_ms.c by James Carlson.
 *
 * Copyright (c) 1995 Eric Rosenquist.  All rights reserved.
 *
 * Redistribution and use in source and binary forms, with or without
 * modification, are permitted provided that the following conditions
 * are met:
 *
 * 1. Redistributions of source code must retain the above copyright
 *    notice, this list of conditions and the following disclaimer.
 *
 * 2. Redistributions in binary form must reproduce the above copyright
 *    notice, this list of conditions and the following disclaimer in
 *    the documentation and/or other materials provided with the
 *    distribution.
 *
 * 3. The name(s) of the authors of this software must not be used to
 *    endorse or promote products derived from this software without
 *    prior written permission.
 *
 * THE AUTHORS OF THIS SOFTWARE DISCLAIM ALL WARRANTIES WITH REGARD TO
 * THIS SOFTWARE, INCLUDING ALL IMPLIED WARRANTIES OF MERCHANTABILITY
 * AND FITNESS, IN NO EVENT SHALL THE AUTHORS BE LIABLE FOR ANY
 * SPECIAL, INDIRECT OR CONSEQUENTIAL DAMAGES OR ANY DAMAGES
 * WHATSOEVER RESULTING FROM LOSS OF USE, DATA OR PROFITS, WHETHER IN
 * AN ACTION OF CONTRACT, NEGLIGENCE OR OTHER TORTIOUS ACTION, ARISING
 * OUT OF OR IN CONNECTION WITH THE USE OR PERFORMANCE OF THIS SOFTWARE.
 */

#include <errno.h>
#include "pppd.h"
#include "pppcrypt.h"

static u_char
Get7Bits(input, startBit)
u_char *input;
int startBit;
{
	unsigned int word;

	word  = (unsigned)input[startBit / 8] << 8;
	word |= (unsigned)input[startBit / 8 + 1];

	word >>= 15 - (startBit % 8 + 7);

	return word & 0xFE;
}

static void
MakeKey(key, des_key)
u_char *key;		/* IN  56 bit DES key missing parity bits */
u_char *des_key;	/* OUT 64 bit DES key with parity bits added */
{
	des_key[0] = Get7Bits(key,  0);
	des_key[1] = Get7Bits(key,  7);
	des_key[2] = Get7Bits(key, 14);
	des_key[3] = Get7Bits(key, 21);
	des_key[4] = Get7Bits(key, 28);
	des_key[5] = Get7Bits(key, 35);
	des_key[6] = Get7Bits(key, 42);
	des_key[7] = Get7Bits(key, 49);
<<<<<<< HEAD
=======

#ifndef USE_CRYPT
	DES_set_odd_parity((DES_cblock *)des_key);
#endif
>>>>>>> 5c765a67
}

/*
 * in == 8-byte string (expanded version of the 56-bit key)
 * out == 64-byte string where each byte is either 1 or 0
 * Note that the low-order "bit" is always ignored by by setkey()
 */
static void
Expand(in, out)
u_char *in;
u_char *out;
{
        int j, c;
        int i;

        for (i = 0; i < 64; in++){
		c = *in;
                for (j = 7; j >= 0; j--)
                        *out++ = (c >> j) & 01;
                i += 8;
        }
}

/* The inverse of Expand
 */
static void
Collapse(in, out)
u_char *in;
u_char *out;
{
        int j;
        int i;
	unsigned int c;

	for (i = 0; i < 64; i += 8, out++) {
	    c = 0;
	    for (j = 7; j >= 0; j--, in++)
		c |= *in << j;
	    *out = c & 0xff;
	}
}

bool
DesSetkey(key)
u_char *key;
{
	u_char des_key[8];
	u_char crypt_key[66];

	MakeKey(key, des_key);
	Expand(des_key, crypt_key);
	errno = 0;
	setkey((const char *)crypt_key);
	if (errno != 0)
		return (0);
	return (1);
}

bool
DesEncrypt(clear, cipher)
u_char *clear;	/* IN  8 octets */
u_char *cipher;	/* OUT 8 octets */
{
	u_char des_input[66];

	Expand(clear, des_input);
	errno = 0;
	encrypt((char *)des_input, 0);
	if (errno != 0)
		return (0);
	Collapse(des_input, cipher);
	return (1);
}

bool
DesDecrypt(cipher, clear)
u_char *cipher;	/* IN  8 octets */
u_char *clear;	/* OUT 8 octets */
{
	u_char des_input[66];

	Expand(cipher, des_input);
	errno = 0;
	encrypt((char *)des_input, 1);
	if (errno != 0)
		return (0);
	Collapse(des_input, clear);
	return (1);
<<<<<<< HEAD
}
=======
}

#else /* USE_CRYPT */
static DES_key_schedule	key_schedule;

bool
DesSetkey(key)
u_char *key;
{
	DES_cblock des_key;
	MakeKey(key, des_key);
	DES_set_key(&des_key, &key_schedule);
	return (1);
}

bool
DesEncrypt(clear, cipher)
u_char *clear;	/* IN  8 octets */
u_char *cipher;	/* OUT 8 octets */
{
	DES_ecb_encrypt((DES_cblock *)clear, (DES_cblock *)cipher,
	    &key_schedule, 1);
	return (1);
}

bool
DesDecrypt(cipher, clear)
u_char *cipher;	/* IN  8 octets */
u_char *clear;	/* OUT 8 octets */
{
	DES_ecb_encrypt((DES_cblock *)cipher, (DES_cblock *)clear,
	    &key_schedule, 0);
	return (1);
}

#endif /* USE_CRYPT */
>>>>>>> 5c765a67
<|MERGE_RESOLUTION|>--- conflicted
+++ resolved
@@ -62,13 +62,10 @@
 	des_key[5] = Get7Bits(key, 35);
 	des_key[6] = Get7Bits(key, 42);
 	des_key[7] = Get7Bits(key, 49);
-<<<<<<< HEAD
-=======
 
 #ifndef USE_CRYPT
 	DES_set_odd_parity((DES_cblock *)des_key);
 #endif
->>>>>>> 5c765a67
 }
 
 /*
@@ -157,9 +154,6 @@
 		return (0);
 	Collapse(des_input, clear);
 	return (1);
-<<<<<<< HEAD
-}
-=======
 }
 
 #else /* USE_CRYPT */
@@ -195,5 +189,4 @@
 	return (1);
 }
 
-#endif /* USE_CRYPT */
->>>>>>> 5c765a67
+#endif /* USE_CRYPT */