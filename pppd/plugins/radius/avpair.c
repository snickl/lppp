/*
 * $Id: avpair.c,v 1.1 2004/11/14 07:26:26 paulus Exp $
 *
 * Copyright (C) 1995 Lars Fenneberg
 *
 * Copyright 1992 Livingston Enterprises, Inc.
 *
 * Copyright 1992,1993, 1994,1995 The Regents of the University of Michigan
 * and Merit Network, Inc. All Rights Reserved
 *
 * See the file COPYRIGHT for the respective terms and conditions.
 * If the file is missing contact me at lf@elemental.net
 * and I'll send you a copy.
 *
 */

#include <includes.h>
#include <radiusclient.h>

static void rc_extract_vendor_specific_attributes(int attrlen,
						  unsigned char *ptr,
						  VALUE_PAIR **vp);
/*
 * Function: rc_avpair_add
 *
 * Purpose: add an attribute-value pair to the given list.
 *
 * Returns: pointer to added a/v pair upon success, NULL pointer upon failure.
 *
 * Remarks: Always appends the new pair to the end of the list.
 *
 */

VALUE_PAIR *rc_avpair_add (VALUE_PAIR **list, int attrid, void *pval, int len,
			   int vendorcode)
{
	VALUE_PAIR     *vp;

	vp = rc_avpair_new (attrid, pval, len, vendorcode);

	if (vp != (VALUE_PAIR *) NULL)
	{
		rc_avpair_insert (list, (VALUE_PAIR *) NULL, vp);
	}

	return vp;

}

/*
 * Function: rc_avpair_assign
 *
 * Purpose: assign the given value to an attribute-value pair.
 *
 * Returns:  0 on success,
 *	    -1 on failure.
 *
 */

int rc_avpair_assign (VALUE_PAIR *vp, void *pval, int len)
{
	int	result = -1;

	switch (vp->type)
	{
		case PW_TYPE_STRING:

			if (((len == 0) && (strlen ((char *) pval)) > AUTH_STRING_LEN)
			    || (len > AUTH_STRING_LEN)) {
				error("rc_avpair_assign: bad attribute length");
				return result;
		        }

			if (len > 0) {
				memcpy(vp->strvalue, (char *)pval, len);
				vp->strvalue[len] = '\0';
				vp->lvalue = len;
			} else {
<<<<<<< HEAD
			        strncpy(vp->strvalue, (char *) pval, AUTH_STRING_LEN);
			        vp->lvalue = strlen((char *) pval);
=======
			strncpy ((char*) vp->strvalue, (char *) pval, AUTH_STRING_LEN);
			vp->lvalue = strlen((char *) pval);
>>>>>>> eff574c8
			}

			result = 0;
			break;

		case PW_TYPE_DATE:
		case PW_TYPE_INTEGER:
		case PW_TYPE_IPADDR:

			vp->lvalue = * (UINT4 *) pval;

			result = 0;
			break;

		default:
			error("rc_avpair_assign: unknown attribute %d", vp->type);
	}
	return result;
}

/*
 * Function: rc_avpair_new
 *
 * Purpose: make a new attribute-value pair with given parameters.
 *
 * Returns: pointer to generated a/v pair when successful, NULL when failure.
 *
 */

VALUE_PAIR *rc_avpair_new (int attrid, void *pval, int len, int vendorcode)
{
	VALUE_PAIR     *vp = (VALUE_PAIR *) NULL;
	DICT_ATTR      *pda;

	if ((pda = rc_dict_getattr (attrid, vendorcode)) == (DICT_ATTR *) NULL)
	{
		error("rc_avpair_new: unknown attribute %d", attrid);
	}
	else
	{
		if ((vp = (VALUE_PAIR *) malloc (sizeof (VALUE_PAIR)))
							!= (VALUE_PAIR *) NULL)
		{
			strlcpy (vp->name, pda->name, NAME_LENGTH);
			vp->attribute = attrid;
			vp->vendorcode = vendorcode;
			vp->next = (VALUE_PAIR *) NULL;
			vp->type = pda->type;
			if (rc_avpair_assign (vp, pval, len) == 0)
			{
				return vp;
			}
			free (vp);
			vp = (VALUE_PAIR *) NULL;
		}
		else
			novm("rc_avpair_new");
	}
	return vp;
}

/*
 *
 * Function: rc_avpair_gen
 *
 * Purpose: takes attribute/value pairs from buffer and builds a
 *	    value_pair list using allocated memory.
 *
 * Returns: value_pair list or NULL on failure
 */

VALUE_PAIR *rc_avpair_gen (AUTH_HDR *auth)
{
	int             length;
	int             x_len;
	int             attribute;
	int             attrlen;
	UINT4           lvalue;
	unsigned char         *x_ptr;
	unsigned char         *ptr;
	DICT_ATTR      *attr;
	VALUE_PAIR     *vp;
	VALUE_PAIR     *pair;
	char            hex[3];		/* For hex string conversion. */
	char            buffer[512];

	/*
	 * Extract attribute-value pairs
	 */
	ptr = auth->data;
	length = ntohs ((unsigned short) auth->length) - AUTH_HDR_LEN;
	vp = (VALUE_PAIR *) NULL;

	while (length > 0)
	{
		attribute = *ptr++;
		attrlen = *ptr++;
		if (attrlen < 2 || attrlen > length)
		{
			error("rc_avpair_gen: received attribute with invalid length");
			break;
		}
		attrlen -= 2;

		/* Handle vendor-specific specially */
		if (attribute == PW_VENDOR_SPECIFIC) {
		    rc_extract_vendor_specific_attributes(attrlen, ptr, &vp);
		    ptr += attrlen;
		    length -= (attrlen + 2);
		    continue;
		}
		if ((attr = rc_dict_getattr (attribute, VENDOR_NONE)) == (DICT_ATTR *) NULL)
		{
			*buffer= '\0';	/* Initial length. */
			for (x_ptr = ptr, x_len = attrlen ;
				x_len > 0 ;
				x_len--, x_ptr++)
			{
				sprintf (hex, "%2.2X", *x_ptr);
				strcat (buffer, hex);
			}
			warn("rc_avpair_gen: received unknown attribute %d of length %d: 0x%s",
				attribute, attrlen, buffer);
		}
		else
		{
			if ((pair =
				(VALUE_PAIR *) malloc (sizeof (VALUE_PAIR))) ==
					(VALUE_PAIR *) NULL)
			{
				novm("rc_avpair_gen");
				rc_avpair_free(vp);
				return NULL;
			}
			strcpy (pair->name, attr->name);
			pair->attribute = attr->value;
			pair->vendorcode = VENDOR_NONE;
			pair->type = attr->type;
			pair->next = (VALUE_PAIR *) NULL;

			switch (attr->type)
			{

			    case PW_TYPE_STRING:
			    case PW_TYPE_IFID:
			    case PW_TYPE_IPV6ADDR:
			    case PW_TYPE_IPV6PREFIX:
				memcpy (pair->strvalue, (char *) ptr, (size_t) attrlen);
				pair->strvalue[attrlen] = '\0';
				pair->lvalue = attrlen;
				rc_avpair_insert (&vp, (VALUE_PAIR *) NULL, pair);
				break;

			    case PW_TYPE_INTEGER:
			    case PW_TYPE_IPADDR:
				memcpy ((char *) &lvalue, (char *) ptr,
					sizeof (UINT4));
				pair->lvalue = ntohl (lvalue);
				rc_avpair_insert (&vp, (VALUE_PAIR *) NULL, pair);
				break;

			    default:
				warn("rc_avpair_gen: %s has unknown type", attr->name);
				free (pair);
				break;
			}

		}
		ptr += attrlen;
		length -= attrlen + 2;
	}
	return (vp);
}

/*
 * Function: rc_extract_vendor_specific_attributes
 *
 * Purpose: Extracts vendor-specific attributes, assuming they are in
 *          the "SHOULD" format recommended by RCF 2138.
 *
 * Returns: found value_pair
 *
 */
static void rc_extract_vendor_specific_attributes(int attrlen,
						  unsigned char *ptr,
						  VALUE_PAIR **vp)
{
    int vendor_id;
    int vtype;
    int vlen;
    UINT4 lvalue;
    DICT_ATTR *attr;
    VALUE_PAIR *pair;

    /* ptr is sitting at vendor-ID */
    if (attrlen < 8) {
	/* Nothing to see here... */
	return;
    }

    /* High-order octet of Vendor-Id must be zero (RFC2138) */
    if (*ptr) {
	return;
    }

    /* Extract vendor_id */
    vendor_id = (int) (
	((unsigned int) ptr[1]) * 256 * 256 +
	((unsigned int) ptr[2]) * 256 +
	((unsigned int) ptr[3]));
    /* Bump ptr up to contents */
    ptr += 4;

    /* Set attrlen to length of data */
    attrlen -= 4;
    for (; attrlen; attrlen -= vlen+2, ptr += vlen) {
	vtype = *ptr++;
	vlen = *ptr++;
	vlen -= 2;
	if (vlen < 0 || vlen > attrlen - 2) {
	    /* Do not log an error.  We are supposed to be able to cope with
	       arbitrary vendor-specific gunk */
	    return;
	}
	/* Looks plausible... */
	if ((attr = rc_dict_getattr(vtype, vendor_id)) == NULL) {
	    continue;
	}

	/* TODO: Check that length matches data size!!!!! */
	pair = (VALUE_PAIR *) malloc(sizeof(VALUE_PAIR));
	if (!pair) {
	    novm("rc_avpair_gen");
	    return;
	}
	strcpy(pair->name, attr->name);
	pair->attribute = attr->value;
	pair->vendorcode = vendor_id;
	pair->type = attr->type;
	pair->next = NULL;
	switch (attr->type) {
	case PW_TYPE_STRING:
	    memcpy (pair->strvalue, (char *) ptr, (size_t) vlen);
	    pair->strvalue[vlen] = '\0';
	    pair->lvalue = vlen;
	    rc_avpair_insert (vp, (VALUE_PAIR *) NULL, pair);
	    break;

	case PW_TYPE_INTEGER:
	case PW_TYPE_IPADDR:
	    memcpy ((char *) &lvalue, (char *) ptr,
		    sizeof (UINT4));
	    pair->lvalue = ntohl (lvalue);
	    rc_avpair_insert (vp, (VALUE_PAIR *) NULL, pair);
	    break;

	default:
	    warn("rc_avpair_gen: %s has unknown type", attr->name);
	    free (pair);
	    break;
	}
    }
}

/*
 * Function: rc_avpair_get
 *
 * Purpose: Find the first attribute value-pair (which matches the given
 *          attribute) from the specified value-pair list.
 *
 * Returns: found value_pair
 *
 */

VALUE_PAIR *rc_avpair_get (VALUE_PAIR *vp, UINT4 attr)
{
	for (; vp != (VALUE_PAIR *) NULL && vp->attribute != attr; vp = vp->next)
	{
		continue;
	}
	return (vp);
}

/*
 * Function: rc_avpair_copy
 *
 * Purpose: Return a copy of the existing list "p" ala strdup().
 *
 */
VALUE_PAIR *rc_avpair_copy(VALUE_PAIR *p)
{
	VALUE_PAIR *vp, *fp = NULL, *lp = NULL;

	while (p) {
		vp = malloc(sizeof(VALUE_PAIR));
		if (!vp) {
		    novm("rc_avpair_copy");
		    return NULL; /* leaks a little but so what */
		}
		*vp = *p;
		if (!fp)
			fp = vp;
		if (lp)
			lp->next = vp;
		lp = vp;
		p = p->next;
	}

	return fp;
}

/*
 * Function: rc_avpair_insert
 *
 * Purpose: Given the address of an existing list "a" and a pointer
 *	    to an entry "p" in that list, add the list "b" to
 *	    the "a" list after the "p" entry.  If "p" is NULL, add
 *	    the list "b" to the end of "a".
 *
 */

void rc_avpair_insert (VALUE_PAIR **a, VALUE_PAIR *p, VALUE_PAIR *b)
{
	VALUE_PAIR     *this_node = NULL;
	VALUE_PAIR     *vp;

	if (*a == (VALUE_PAIR *) NULL)
	{
		*a = b;
		return;
	}

	if (!b)
		return;

	vp = *a;

	if ( p == (VALUE_PAIR *) NULL) /* run to end of "a" list */
	{
		while (vp != (VALUE_PAIR *) NULL)
		{
			this_node = vp;
			vp = vp->next;
		}
	}
	else /* look for the "p" entry in the "a" list (or run to end) */
	{
		this_node = *a;
		while (this_node != (VALUE_PAIR *) NULL)
		{
			if (this_node == p)
			{
				break;
			}
			this_node = this_node->next;
		}
	}

	/* add "b" at this_node */
	vp = this_node->next;
	this_node->next = b;

	/* run to end of "b" and connect the rest of "a" */
	while (b->next)
		b = b->next;
	b->next = vp;

	return;
}

/*
 * Function: rc_avpair_free
 *
 * Purpose: frees all value_pairs in the list
 *
 */

void rc_avpair_free (VALUE_PAIR *pair)
{
	VALUE_PAIR     *next;

	while (pair != (VALUE_PAIR *) NULL)
	{
		next = pair->next;
		free (pair);
		pair = next;
	}
}

/*
 * Function: rc_fieldcpy
 *
 * Purpose: Copy a data field from the buffer.  Advance the buffer
 *          past the data field.
 *
 */

static void rc_fieldcpy (char *string, char **uptr)
{
	char           *ptr;

	ptr = *uptr;
	if (*ptr == '"')
	{
		ptr++;
		while (*ptr != '"' && *ptr != '\0' && *ptr != '\n')
		{
			*string++ = *ptr++;
		}
		*string = '\0';
		if (*ptr == '"')
		{
			ptr++;
		}
		*uptr = ptr;
		return;
	}

	while (*ptr != ' ' && *ptr != '\t' && *ptr != '\0' && *ptr != '\n' &&
			*ptr != '=' && *ptr != ',')
	{
		*string++ = *ptr++;
	}
	*string = '\0';
	*uptr = ptr;
	return;
}


/*
 * Function: rc_avpair_parse
 *
 * Purpose: parses the buffer to extract the attribute-value pairs.
 *
 * Returns: 0 = successful parse of attribute-value pair,
 *	   -1 = syntax (or other) error detected.
 *
 */

#define PARSE_MODE_NAME		0
#define PARSE_MODE_EQUAL	1
#define PARSE_MODE_VALUE	2
#define PARSE_MODE_INVALID	3

int rc_avpair_parse (char *buffer, VALUE_PAIR **first_pair)
{
	int             mode;
	char            attrstr[AUTH_ID_LEN];
	char            valstr[AUTH_ID_LEN];
	DICT_ATTR      *attr = NULL;
	DICT_VALUE     *dval;
	VALUE_PAIR     *pair;
	VALUE_PAIR     *link;
	struct tm      *tm;
	time_t          timeval;

	mode = PARSE_MODE_NAME;
	while (*buffer != '\n' && *buffer != '\0')
	{
		if (*buffer == ' ' || *buffer == '\t')
		{
			buffer++;
			continue;
		}

		switch (mode)
		{
		    case PARSE_MODE_NAME:		/* Attribute Name */
			rc_fieldcpy (attrstr, &buffer);
			if ((attr =
				rc_dict_findattr (attrstr)) == (DICT_ATTR *) NULL)
			{
				error("rc_avpair_parse: unknown attribute");
				if (*first_pair) {
					rc_avpair_free(*first_pair);
					*first_pair = (VALUE_PAIR *) NULL;
				}
				return (-1);
			}
			mode = PARSE_MODE_EQUAL;
			break;

		    case PARSE_MODE_EQUAL:		/* Equal sign */
			if (*buffer == '=')
			{
				mode = PARSE_MODE_VALUE;
				buffer++;
			}
			else
			{
				error("rc_avpair_parse: missing or misplaced equal sign");
				if (*first_pair) {
					rc_avpair_free(*first_pair);
					*first_pair = (VALUE_PAIR *) NULL;
				}
				return (-1);
			}
			break;

		    case PARSE_MODE_VALUE:		/* Value */
			rc_fieldcpy (valstr, &buffer);

			if ((pair =
				(VALUE_PAIR *) malloc (sizeof (VALUE_PAIR)))
							== (VALUE_PAIR *) NULL)
			{
				novm("rc_avpair_parse");
				if (*first_pair) {
					rc_avpair_free(*first_pair);
					*first_pair = (VALUE_PAIR *) NULL;
				}
				return (-1);
			}
			strcpy (pair->name, attr->name);
			pair->attribute = attr->value;
			pair->type = attr->type;
			pair->vendorcode = attr->vendorcode;

			switch (pair->type)
			{

			    case PW_TYPE_STRING:
				strcpy ((char*) pair->strvalue, valstr);
				pair->lvalue = strlen(valstr);
				break;

			    case PW_TYPE_INTEGER:
				if (isdigit (*valstr))
				{
					pair->lvalue = atoi (valstr);
				}
				else
				{
					if ((dval = rc_dict_findval (valstr))
							== (DICT_VALUE *) NULL)
					{
						error("rc_avpair_parse: unknown attribute value: %s", valstr);
						if (*first_pair) {
							rc_avpair_free(*first_pair);
							*first_pair = (VALUE_PAIR *) NULL;
						}
						free (pair);
						return (-1);
					}
					else
					{
						pair->lvalue = dval->value;
					}
				}
				break;

			    case PW_TYPE_IPADDR:
				pair->lvalue = rc_get_ipaddr(valstr);
				break;

			    case PW_TYPE_DATE:
				timeval = time (0);
				tm = localtime (&timeval);
				tm->tm_hour = 0;
				tm->tm_min = 0;
				tm->tm_sec = 0;
				rc_str2tm (valstr, tm);
#ifdef TIMELOCAL
				pair->lvalue = (UINT4) timelocal (tm);
#else	/* TIMELOCAL */
				pair->lvalue = (UINT4) mktime (tm);
#endif	/* TIMELOCAL */
				break;

			    default:
				error("rc_avpair_parse: unknown attribute type %d", pair->type);
				if (*first_pair) {
					rc_avpair_free(*first_pair);
					*first_pair = (VALUE_PAIR *) NULL;
				}
				free (pair);
				return (-1);
			}
			pair->next = (VALUE_PAIR *) NULL;

			if (*first_pair == (VALUE_PAIR *) NULL)
			{
				*first_pair = pair;
			}
			else
			{
				link = *first_pair;
				while (link->next != (VALUE_PAIR *) NULL)
				{
					link = link->next;
				}
				link->next = pair;
			}

			mode = PARSE_MODE_NAME;
			break;

		    default:
			mode = PARSE_MODE_NAME;
			break;
		}
	}
	return (0);
}

/*
 * Function: rc_avpair_tostr
 *
 * Purpose: Translate an av_pair into two strings
 *
 * Returns: 0 on success, -1 on failure
 *
 */

int rc_avpair_tostr (VALUE_PAIR *pair, char *name, int ln, char *value, int lv)
{
	DICT_VALUE     *dval;
	char            buffer[INET6_ADDRSTRLEN + 4]; // for a prefix: addr + '/' + prefixlen
	struct in_addr  inad;
	unsigned char         *ptr;
	char		*str;

	*name = *value = '\0';

	if (!pair || pair->name[0] == '\0') {
		error("rc_avpair_tostr: pair is NULL or empty");
		return (-1);
	}

	strncpy(name, pair->name, (size_t) ln);

	switch (pair->type)
	{
	    case PW_TYPE_STRING:
		lv--;
		ptr = (unsigned char *) pair->strvalue;
		while (*ptr != '\0')
		{
			if (!(isprint (*ptr)))
			{
				sprintf (buffer, "\\%03o", *ptr);
				strncat(value, buffer, (size_t) lv);
				lv -= 4;
				if (lv < 0) break;
			}
			else
			{
				strncat(value, (char*) ptr, 1);
				lv--;
				if (lv < 0) break;
			}
			ptr++;
		}
		break;

	    case PW_TYPE_INTEGER:
		dval = rc_dict_getval (pair->lvalue, pair->name);
		if (dval != (DICT_VALUE *) NULL)
		{
			strncpy(value, dval->name, (size_t) lv-1);
		}
		else
		{
			sprintf (buffer, "%d", pair->lvalue);
			strncpy(value, buffer, (size_t) lv);
		}
		break;

	    case PW_TYPE_IPADDR:
		inad.s_addr = htonl(pair->lvalue);
		strncpy (value, inet_ntoa (inad), (size_t) lv-1);
		break;

	    case PW_TYPE_DATE:
		strftime (buffer, sizeof (buffer), "%m/%d/%y %H:%M:%S",
			  gmtime ((time_t *) & pair->lvalue));
		strncpy(value, buffer, lv-1);
		break;

	    case PW_TYPE_IFID:
		ptr = pair->strvalue;
		snprintf(buffer, sizeof (buffer), "%x:%x:%x:%x",
			 (ptr[0] << 8) + ptr[1], (ptr[2] << 8) + ptr[3],
			 (ptr[4] << 8) + ptr[5], (ptr[6] << 8) + ptr[7]);
		strncpy(value, buffer, lv-1);
		break;

	    case PW_TYPE_IPV6ADDR:
		inet_ntop(AF_INET6, pair->strvalue, buffer, sizeof (buffer));
		strncpy(value, buffer, lv-1);
		break;

	    case PW_TYPE_IPV6PREFIX:
		inet_ntop(AF_INET6, pair->strvalue + 2, buffer, sizeof (buffer));
		str = buffer + strlen(buffer);
		snprintf(str, sizeof (buffer) - (str - buffer), "/%d", *(pair->strvalue + 1));
		strncpy(value, buffer, lv-1);
		break;

	    default:
		error("rc_avpair_tostr: unknown attribute type %d", pair->type);
		return (-1);
		break;
	}

	return 0;
}

/*
 * Function: rc_avpair_readin
 *
 * Purpose: get a sequence of attribute value pairs from the file input
 *	    and make them into a list of value_pairs
 *
 */

VALUE_PAIR *rc_avpair_readin(FILE *input)
{
	VALUE_PAIR *vp = NULL;
	char buffer[1024], *q;

	while (fgets(buffer, sizeof(buffer), input) != NULL)
	{
		q = buffer;

		while(*q && isspace(*q)) q++;

		if ((*q == '\n') || (*q == '#') || (*q == '\0'))
			continue;

		if (rc_avpair_parse(q, &vp) < 0) {
			error("rc_avpair_readin: malformed attribute: %s", buffer);
			rc_avpair_free(vp);
			return NULL;
		}
	}

	return vp;
}<|MERGE_RESOLUTION|>--- conflicted
+++ resolved
@@ -76,13 +76,8 @@
 				vp->strvalue[len] = '\0';
 				vp->lvalue = len;
 			} else {
-<<<<<<< HEAD
-			        strncpy(vp->strvalue, (char *) pval, AUTH_STRING_LEN);
+			        strncpy ((char*) vp->strvalue, (char *) pval, AUTH_STRING_LEN);
 			        vp->lvalue = strlen((char *) pval);
-=======
-			strncpy ((char*) vp->strvalue, (char *) pval, AUTH_STRING_LEN);
-			vp->lvalue = strlen((char *) pval);
->>>>>>> eff574c8
 			}
 
 			result = 0;
