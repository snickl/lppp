--- conflicted
+++ resolved
@@ -585,80 +585,6 @@
 
 
 	} else if (vp->vendorcode == VENDOR_MICROSOFT) {
-<<<<<<< HEAD
-=======
-#ifdef CHAPMS
-	    switch (vp->attribute) {
-	    case PW_MS_CHAP2_SUCCESS:
-		if ((vp->lvalue != 43) || strncmp((char*) vp->strvalue + 1, "S=", 2)) {
-		    slprintf(msg,BUF_LEN,"RADIUS: bad MS-CHAP2-Success packet");
-		    return -1;
-		}
-		if (message != NULL)
-		    strlcpy(message, (char*) vp->strvalue + 1, message_space);
-		ms_chap2_success = 1;
-		break;
-
-#ifdef MPPE
-	    case PW_MS_CHAP_MPPE_KEYS:
-		if (radius_setmppekeys(vp, req_info, challenge) < 0) {
-		    slprintf(msg, BUF_LEN,
-			     "RADIUS: bad MS-CHAP-MPPE-Keys attribute");
-		    return -1;
-		}
-		mppe_enc_keys = 1;
-		break;
-
-	    case PW_MS_MPPE_SEND_KEY:
-	    case PW_MS_MPPE_RECV_KEY:
-		if (radius_setmppekeys2(vp, req_info) < 0) {
-		    slprintf(msg, BUF_LEN,
-			     "RADIUS: bad MS-MPPE-%s-Key attribute",
-			     (vp->attribute == PW_MS_MPPE_SEND_KEY)?
-			     "Send": "Recv");
-		    return -1;
-		}
-		mppe_enc_keys = 1;
-		break;
-
-	    case PW_MS_MPPE_ENCRYPTION_POLICY:
-		mppe_enc_policy = vp->lvalue;	/* save for later */
-		break;
-
-	    case PW_MS_MPPE_ENCRYPTION_TYPES:
-		mppe_enc_types = vp->lvalue;	/* save for later */
-		break;
-
-#endif /* MPPE */
-#ifdef MSDNS
-	    case PW_MS_PRIMARY_DNS_SERVER:
-		ao->dnsaddr[0] = htonl(vp->lvalue);
-		got_msdns_1 = 1;
-		if (!got_msdns_2)
-		    ao->dnsaddr[1] = ao->dnsaddr[0];
-		break;
-	    case PW_MS_SECONDARY_DNS_SERVER:
-		ao->dnsaddr[1] = htonl(vp->lvalue);
-		got_msdns_2 = 1;
-		if (!got_msdns_1)
-		    ao->dnsaddr[0] = ao->dnsaddr[1];
-		break;
-	    case PW_MS_PRIMARY_NBNS_SERVER:
-		ao->winsaddr[0] = htonl(vp->lvalue);
-		got_wins_1 = 1;
-		if (!got_wins_2)
-		    ao->winsaddr[1] = ao->winsaddr[0];
-		break;
-	    case PW_MS_SECONDARY_NBNS_SERVER:
-		ao->winsaddr[1] = htonl(vp->lvalue);
-		got_wins_2 = 1;
-		if (!got_wins_1)
-		    ao->winsaddr[0] = ao->winsaddr[1];
-		break;
-#endif /* MSDNS */
-	    }
-#endif /* CHAPMS */
->>>>>>> eff574c8
 	}
 	vp = vp->next;
     }
