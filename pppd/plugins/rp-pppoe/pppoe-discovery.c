/*
 * Perform PPPoE discovery
 *
 * Copyright (C) 2000-2001 by Roaring Penguin Software Inc.
 * Copyright (C) 2004 Marco d'Itri <md@linux.it>
 *
 * This program may be distributed according to the terms of the GNU
 * General Public License, version 2 or (at your option) any later version.
 *
 */

#include <stdarg.h>
#include <stdio.h>
#include <stdlib.h>
#include <unistd.h>
#include <errno.h>
#include <string.h>

#include "pppoe.h"

#ifdef HAVE_UNISTD_H
#include <unistd.h>
#endif

#ifdef HAVE_NETPACKET_PACKET_H
#include <netpacket/packet.h>
#elif defined(HAVE_LINUX_IF_PACKET_H)
#include <linux/if_packet.h>
#endif

#ifdef HAVE_ASM_TYPES_H
#include <asm/types.h>
#endif

#ifdef HAVE_SYS_IOCTL_H
#include <sys/ioctl.h>
#endif

#include <errno.h>
#include <stdlib.h>
#include <string.h>

#ifdef HAVE_NET_IF_ARP_H
#include <net/if_arp.h>
#endif

char *xstrdup(const char *s);
void usage(void);

void die(int status)
{
	exit(status);
}

void error(char *fmt, ...)
{
    va_list pvar;
    va_start(pvar, fmt);
    vfprintf(stderr, fmt, pvar);
    va_end(pvar);
}

/* Initialize frame types to RFC 2516 values.  Some broken peers apparently
   use different frame types... sigh... */

UINT16_t Eth_PPPOE_Discovery = ETH_PPPOE_DISCOVERY;
UINT16_t Eth_PPPOE_Session   = ETH_PPPOE_SESSION;

/**********************************************************************
*%FUNCTION: etherType
*%ARGUMENTS:
* packet -- a received PPPoE packet
*%RETURNS:
* ethernet packet type (see /usr/include/net/ethertypes.h)
*%DESCRIPTION:
* Checks the ethernet packet header to determine its type.
* We should only be receveing DISCOVERY and SESSION types if the BPF
* is set up correctly.  Logs an error if an unexpected type is received.
* Note that the ethernet type names come from "pppoe.h" and the packet
* packet structure names use the LINUX dialect to maintain consistency
* with the rest of this file.  See the BSD section of "pppoe.h" for
* translations of the data structure names.
***********************************************************************/
UINT16_t
etherType(PPPoEPacket *packet)
{
    UINT16_t type = (UINT16_t) ntohs(packet->ethHdr.h_proto);
    if (type != Eth_PPPOE_Discovery && type != Eth_PPPOE_Session) {
	fprintf(stderr, "Invalid ether type 0x%x\n", type);
    }
    return type;
}

/**********************************************************************
*%FUNCTION: openInterface
*%ARGUMENTS:
* ifname -- name of interface
* type -- Ethernet frame type
* hwaddr -- if non-NULL, set to the hardware address
*%RETURNS:
* A raw socket for talking to the Ethernet card.  Exits on error.
*%DESCRIPTION:
* Opens a raw Ethernet socket
***********************************************************************/
int
openInterface(char const *ifname, UINT16_t type, unsigned char *hwaddr)
{
    int optval=1;
    int fd;
    struct ifreq ifr;
    int domain, stype;

#ifdef HAVE_STRUCT_SOCKADDR_LL
    struct sockaddr_ll sa;
#else
    struct sockaddr sa;
#endif

    memset(&sa, 0, sizeof(sa));

#ifdef HAVE_STRUCT_SOCKADDR_LL
    domain = PF_PACKET;
    stype = SOCK_RAW;
#else
    domain = PF_INET;
    stype = SOCK_PACKET;
#endif

    if ((fd = socket(domain, stype, htons(type))) < 0) {
	/* Give a more helpful message for the common error case */
	if (errno == EPERM) {
	    rp_fatal("Cannot create raw socket -- pppoe must be run as root.");
	}
	fatalSys("socket");
    }

    if (setsockopt(fd, SOL_SOCKET, SO_BROADCAST, &optval, sizeof(optval)) < 0) {
	fatalSys("setsockopt");
    }

    /* Fill in hardware address */
    if (hwaddr) {
	strncpy(ifr.ifr_name, ifname, sizeof(ifr.ifr_name));
	if (ioctl(fd, SIOCGIFHWADDR, &ifr) < 0) {
	    fatalSys("ioctl(SIOCGIFHWADDR)");
	}
	memcpy(hwaddr, ifr.ifr_hwaddr.sa_data, ETH_ALEN);
#ifdef ARPHRD_ETHER
	if (ifr.ifr_hwaddr.sa_family != ARPHRD_ETHER) {
	    char buffer[256];
	    sprintf(buffer, "Interface %.16s is not Ethernet", ifname);
	    rp_fatal(buffer);
	}
#endif
	if (NOT_UNICAST(hwaddr)) {
	    char buffer[256];
	    sprintf(buffer,
		    "Interface %.16s has broadcast/multicast MAC address??",
		    ifname);
	    rp_fatal(buffer);
	}
    }

    /* Sanity check on MTU */
    strncpy(ifr.ifr_name, ifname, sizeof(ifr.ifr_name));
    if (ioctl(fd, SIOCGIFMTU, &ifr) < 0) {
	fatalSys("ioctl(SIOCGIFMTU)");
    }
    if (ifr.ifr_mtu < ETH_DATA_LEN) {
	fprintf(stderr, "Interface %.16s has MTU of %d -- should be %d.\n",
	      ifname, ifr.ifr_mtu, ETH_DATA_LEN);
	fprintf(stderr, "You may have serious connection problems.\n");
    }

#ifdef HAVE_STRUCT_SOCKADDR_LL
    /* Get interface index */
    sa.sll_family = AF_PACKET;
    sa.sll_protocol = htons(type);

    strncpy(ifr.ifr_name, ifname, sizeof(ifr.ifr_name));
    if (ioctl(fd, SIOCGIFINDEX, &ifr) < 0) {
	fatalSys("ioctl(SIOCFIGINDEX): Could not get interface index");
    }
    sa.sll_ifindex = ifr.ifr_ifindex;

#else
    strcpy(sa.sa_data, ifname);
#endif

    /* We're only interested in packets on specified interface */
    if (bind(fd, (struct sockaddr *) &sa, sizeof(sa)) < 0) {
	fatalSys("bind");
    }

    return fd;
}


/***********************************************************************
*%FUNCTION: sendPacket
*%ARGUMENTS:
* sock -- socket to send to
* pkt -- the packet to transmit
* size -- size of packet (in bytes)
*%RETURNS:
* 0 on success; -1 on failure
*%DESCRIPTION:
* Transmits a packet
***********************************************************************/
int
sendPacket(PPPoEConnection *conn, int sock, PPPoEPacket *pkt, int size)
{
#if defined(HAVE_STRUCT_SOCKADDR_LL)
    if (send(sock, pkt, size, 0) < 0) {
	sysErr("send (sendPacket)");
	return -1;
    }
#else
    struct sockaddr sa;

    if (!conn) {
	rp_fatal("relay and server not supported on Linux 2.0 kernels");
    }
    strcpy(sa.sa_data, conn->ifName);
    if (sendto(sock, pkt, size, 0, &sa, sizeof(sa)) < 0) {
	sysErr("sendto (sendPacket)");
	return -1;
    }
#endif
    return 0;
}

/***********************************************************************
*%FUNCTION: receivePacket
*%ARGUMENTS:
* sock -- socket to read from
* pkt -- place to store the received packet
* size -- set to size of packet in bytes
*%RETURNS:
* >= 0 if all OK; < 0 if error
*%DESCRIPTION:
* Receives a packet
***********************************************************************/
int
receivePacket(int sock, PPPoEPacket *pkt, int *size)
{
    if ((*size = recv(sock, pkt, sizeof(PPPoEPacket), 0)) < 0) {
	sysErr("recv (receivePacket)");
	return -1;
    }
    return 0;
}

/**********************************************************************
*%FUNCTION: parsePacket
*%ARGUMENTS:
* packet -- the PPPoE discovery packet to parse
* func -- function called for each tag in the packet
* extra -- an opaque data pointer supplied to parsing function
*%RETURNS:
* 0 if everything went well; -1 if there was an error
*%DESCRIPTION:
* Parses a PPPoE discovery packet, calling "func" for each tag in the packet.
* "func" is passed the additional argument "extra".
***********************************************************************/
int
parsePacket(PPPoEPacket *packet, ParseFunc *func, void *extra)
{
    UINT16_t len = ntohs(packet->length);
    unsigned char *curTag;
    UINT16_t tagType, tagLen;

    if (PPPOE_VER(packet->vertype) != 1) {
	fprintf(stderr, "Invalid PPPoE version (%d)\n",
		PPPOE_VER(packet->vertype));
	return -1;
    }
    if (PPPOE_TYPE(packet->vertype) != 1) {
	fprintf(stderr, "Invalid PPPoE type (%d)\n",
		PPPOE_TYPE(packet->vertype));
	return -1;
    }

    /* Do some sanity checks on packet */
    if (len > ETH_JUMBO_LEN - PPPOE_OVERHEAD) { /* 6-byte overhead for PPPoE header */
	fprintf(stderr, "Invalid PPPoE packet length (%u)\n", len);
	return -1;
    }

    /* Step through the tags */
    curTag = packet->payload;
    while(curTag - packet->payload < len) {
	/* Alignment is not guaranteed, so do this by hand... */
	tagType = (curTag[0] << 8) + curTag[1];
	tagLen = (curTag[2] << 8) + curTag[3];
	if (tagType == TAG_END_OF_LIST) {
	    return 0;
	}
	if ((curTag - packet->payload) + tagLen + TAG_HDR_SIZE > len) {
	    fprintf(stderr, "Invalid PPPoE tag length (%u)\n", tagLen);
	    return -1;
	}
	func(tagType, tagLen, curTag+TAG_HDR_SIZE, extra);
	curTag = curTag + TAG_HDR_SIZE + tagLen;
    }
    return 0;
}

/**********************************************************************
*%FUNCTION: parseForHostUniq
*%ARGUMENTS:
* type -- tag type
* len -- tag length
* data -- tag data.
* extra -- user-supplied pointer.  This is assumed to be a pointer to int.
*%RETURNS:
* Nothing
*%DESCRIPTION:
* If a HostUnique tag is found which matches our PID, sets *extra to 1.
***********************************************************************/
void
parseForHostUniq(UINT16_t type, UINT16_t len, unsigned char *data,
		 void *extra)
{
    int *val = (int *) extra;
    if (type == TAG_HOST_UNIQ && len == sizeof(pid_t)) {
	pid_t tmp;
	memcpy(&tmp, data, len);
	if (tmp == getpid()) {
	    *val = 1;
	}
    }
}

/**********************************************************************
*%FUNCTION: packetIsForMe
*%ARGUMENTS:
* conn -- PPPoE connection info
* packet -- a received PPPoE packet
*%RETURNS:
* 1 if packet is for this PPPoE daemon; 0 otherwise.
*%DESCRIPTION:
* If we are using the Host-Unique tag, verifies that packet contains
* our unique identifier.
***********************************************************************/
int
packetIsForMe(PPPoEConnection *conn, PPPoEPacket *packet)
{
    int forMe = 0;

    /* If packet is not directed to our MAC address, forget it */
    if (memcmp(packet->ethHdr.h_dest, conn->myEth, ETH_ALEN)) return 0;

    /* If we're not using the Host-Unique tag, then accept the packet */
    if (!conn->hostUniq.length) return 1;

    parsePacket(packet, parseForHostUniq, &forMe);
    return forMe;
}

/**********************************************************************
*%FUNCTION: parsePADOTags
*%ARGUMENTS:
* type -- tag type
* len -- tag length
* data -- tag data
* extra -- extra user data.  Should point to a PacketCriteria structure
*          which gets filled in according to selected AC name and service
*          name.
*%RETURNS:
* Nothing
*%DESCRIPTION:
* Picks interesting tags out of a PADO packet
***********************************************************************/
void
parsePADOTags(UINT16_t type, UINT16_t len, unsigned char *data,
	      void *extra)
{
    struct PacketCriteria *pc = (struct PacketCriteria *) extra;
    PPPoEConnection *conn = pc->conn;
    int i;

    switch(type) {
    case TAG_AC_NAME:
	pc->seenACName = 1;
	if (conn->printACNames) {
	    printf("Access-Concentrator: %.*s\n", (int) len, data);
	}
	if (conn->acName && len == strlen(conn->acName) &&
	    !strncmp((char *) data, conn->acName, len)) {
	    pc->acNameOK = 1;
	}
	break;
    case TAG_SERVICE_NAME:
	pc->seenServiceName = 1;
	if (conn->printACNames && len > 0) {
	    printf("       Service-Name: %.*s\n", (int) len, data);
	}
	if (conn->serviceName && len == strlen(conn->serviceName) &&
	    !strncmp((char *) data, conn->serviceName, len)) {
	    pc->serviceNameOK = 1;
	}
	break;
    case TAG_AC_COOKIE:
	if (conn->printACNames) {
	    printf("Got a cookie:");
	    /* Print first 20 bytes of cookie */
	    for (i=0; i<len && i < 20; i++) {
		printf(" %02x", (unsigned) data[i]);
	    }
	    if (i < len) printf("...");
	    printf("\n");
	}
	conn->cookie.type = htons(type);
	conn->cookie.length = htons(len);
	memcpy(conn->cookie.payload, data, len);
	break;
    case TAG_RELAY_SESSION_ID:
	if (conn->printACNames) {
	    printf("Got a Relay-ID:");
	    /* Print first 20 bytes of relay ID */
	    for (i=0; i<len && i < 20; i++) {
		printf(" %02x", (unsigned) data[i]);
	    }
	    if (i < len) printf("...");
	    printf("\n");
	}
	conn->relayId.type = htons(type);
	conn->relayId.length = htons(len);
	memcpy(conn->relayId.payload, data, len);
	break;
    case TAG_SERVICE_NAME_ERROR:
	if (conn->printACNames) {
	    printf("Got a Service-Name-Error tag: %.*s\n", (int) len, data);
	}
	break;
    case TAG_AC_SYSTEM_ERROR:
	if (conn->printACNames) {
	    printf("Got a System-Error tag: %.*s\n", (int) len, data);
	}
	break;
    case TAG_GENERIC_ERROR:
	if (conn->printACNames) {
	    printf("Got a Generic-Error tag: %.*s\n", (int) len, data);
	}
	break;
    }
}

/***********************************************************************
*%FUNCTION: sendPADI
*%ARGUMENTS:
* conn -- PPPoEConnection structure
*%RETURNS:
* Nothing
*%DESCRIPTION:
* Sends a PADI packet
***********************************************************************/
void
sendPADI(PPPoEConnection *conn)
{
    PPPoEPacket packet;
    unsigned char *cursor = packet.payload;
    PPPoETag *svc = (PPPoETag *) (&packet.payload);
    UINT16_t namelen = 0;
    UINT16_t plen;

    if (conn->serviceName) {
	namelen = (UINT16_t) strlen(conn->serviceName);
    }
    plen = TAG_HDR_SIZE + namelen;
    CHECK_ROOM(cursor, packet.payload, plen);

    /* Set destination to Ethernet broadcast address */
    memset(packet.ethHdr.h_dest, 0xFF, ETH_ALEN);
    memcpy(packet.ethHdr.h_source, conn->myEth, ETH_ALEN);

    packet.ethHdr.h_proto = htons(Eth_PPPOE_Discovery);
    packet.vertype = PPPOE_VER_TYPE(1, 1);
    packet.code = CODE_PADI;
    packet.session = 0;

    svc->type = TAG_SERVICE_NAME;
    svc->length = htons(namelen);
    CHECK_ROOM(cursor, packet.payload, namelen+TAG_HDR_SIZE);

    if (conn->serviceName) {
	memcpy(svc->payload, conn->serviceName, strlen(conn->serviceName));
    }
    cursor += namelen + TAG_HDR_SIZE;

    /* If we're using Host-Uniq, copy it over */
    if (conn->hostUniq.length) {
	int len = ntohs(conn->hostUniq.length);
	CHECK_ROOM(cursor, packet.payload, len + TAG_HDR_SIZE);
	memcpy(cursor, &conn->hostUniq, len + TAG_HDR_SIZE);
	cursor += len + TAG_HDR_SIZE;
	plen += len + TAG_HDR_SIZE;
    }

    packet.length = htons(plen);

    sendPacket(conn, conn->discoverySocket, &packet, (int) (plen + HDR_SIZE));
    if (conn->debugFile) {
	dumpPacket(conn->debugFile, &packet, "SENT");
	fprintf(conn->debugFile, "\n");
	fflush(conn->debugFile);
    }
}

/**********************************************************************
*%FUNCTION: waitForPADO
*%ARGUMENTS:
* conn -- PPPoEConnection structure
* timeout -- how long to wait (in seconds)
*%RETURNS:
* Nothing
*%DESCRIPTION:
* Waits for a PADO packet and copies useful information
***********************************************************************/
void
waitForPADO(PPPoEConnection *conn, int timeout)
{
    fd_set readable;
    int r;
    struct timeval tv;
    PPPoEPacket packet;
    int len;

    struct PacketCriteria pc;
    pc.conn          = conn;
    pc.acNameOK      = (conn->acName)      ? 0 : 1;
    pc.serviceNameOK = (conn->serviceName) ? 0 : 1;
    pc.seenACName    = 0;
    pc.seenServiceName = 0;
    conn->error = 0;
	
    do {
	if (BPF_BUFFER_IS_EMPTY) {
	    tv.tv_sec = timeout;
	    tv.tv_usec = 0;
	
	    FD_ZERO(&readable);
	    FD_SET(conn->discoverySocket, &readable);

	    while(1) {
		r = select(conn->discoverySocket+1, &readable, NULL, NULL, &tv);
		if (r >= 0 || errno != EINTR) break;
	    }
	    if (r < 0) {
		perror("select (waitForPADO)");
		return;
	    }
	    if (r == 0) return;        /* Timed out */
	}
	
	/* Get the packet */
	receivePacket(conn->discoverySocket, &packet, &len);

	/* Check length */
	if (ntohs(packet.length) + HDR_SIZE > len) {
	    fprintf(stderr, "Bogus PPPoE length field (%u)\n",
		   (unsigned int) ntohs(packet.length));
	    continue;
	}

#ifdef USE_BPF
	/* If it's not a Discovery packet, loop again */
	if (etherType(&packet) != Eth_PPPOE_Discovery) continue;
#endif

	if (conn->debugFile) {
	    dumpPacket(conn->debugFile, &packet, "RCVD");
	    fprintf(conn->debugFile, "\n");
	    fflush(conn->debugFile);
	}
	/* If it's not for us, loop again */
	if (!packetIsForMe(conn, &packet)) continue;

	if (packet.code == CODE_PADO) {
	    if (BROADCAST(packet.ethHdr.h_source)) {
		fprintf(stderr, "Ignoring PADO packet from broadcast MAC address\n");
		continue;
	    }
	    parsePacket(&packet, parsePADOTags, &pc);
	    if (conn->error)
		return;
	    if (!pc.seenACName) {
		fprintf(stderr, "Ignoring PADO packet with no AC-Name tag\n");
		continue;
	    }
	    if (!pc.seenServiceName) {
		fprintf(stderr, "Ignoring PADO packet with no Service-Name tag\n");
		continue;
	    }
	    conn->numPADOs++;
	    if (pc.acNameOK && pc.serviceNameOK) {
		memcpy(conn->peerEth, packet.ethHdr.h_source, ETH_ALEN);
		if (conn->printACNames) {
		    printf("AC-Ethernet-Address: %02x:%02x:%02x:%02x:%02x:%02x\n",
			   (unsigned) conn->peerEth[0], 
			   (unsigned) conn->peerEth[1],
			   (unsigned) conn->peerEth[2],
			   (unsigned) conn->peerEth[3],
			   (unsigned) conn->peerEth[4],
			   (unsigned) conn->peerEth[5]);
		    printf("--------------------------------------------------\n");
		    continue;
		}
		conn->discoveryState = STATE_RECEIVED_PADO;
		break;
	    }
	}
    } while (conn->discoveryState != STATE_RECEIVED_PADO);
}

/**********************************************************************
*%FUNCTION: discovery
*%ARGUMENTS:
* conn -- PPPoE connection info structure
*%RETURNS:
* Nothing
*%DESCRIPTION:
* Performs the PPPoE discovery phase
***********************************************************************/
void
discovery(PPPoEConnection *conn)
{
    int padiAttempts = 0;
    int timeout = conn->discoveryTimeout;

    conn->discoverySocket =
	openInterface(conn->ifName, Eth_PPPOE_Discovery, conn->myEth);

    do {
	padiAttempts++;
	if (padiAttempts > conn->discoveryAttempts) {
	    fprintf(stderr, "Timeout waiting for PADO packets\n");
	    close(conn->discoverySocket);
	    conn->discoverySocket = -1;
	    return;
	}
	sendPADI(conn);
	conn->discoveryState = STATE_SENT_PADI;
	waitForPADO(conn, timeout);
    } while (!conn->numPADOs);
}

int main(int argc, char *argv[])
{
    int opt;
    PPPoEConnection *conn;

    conn = malloc(sizeof(PPPoEConnection));
    if (!conn)
	fatalSys("malloc");

    memset(conn, 0, sizeof(PPPoEConnection));

<<<<<<< HEAD
    while ((opt = getopt(argc, argv, "I:D:VUW:AS:C:h")) > 0) {
=======
    conn->printACNames = 1;
    conn->discoveryTimeout = PADI_TIMEOUT;
    conn->discoveryAttempts = MAX_PADI_ATTEMPTS;

    while ((opt = getopt(argc, argv, "I:D:VUQS:C:t:a:h")) > 0) {
>>>>>>> 5c765a67
	switch(opt) {
	case 'S':
	    conn->serviceName = xstrdup(optarg);
	    break;
	case 'C':
	    conn->acName = xstrdup(optarg);
	    break;
	case 't':
	    if (sscanf(optarg, "%d", &conn->discoveryTimeout) != 1) {
		fprintf(stderr, "Illegal argument to -t: Should be -t timeout\n");
		exit(EXIT_FAILURE);
	    }
	    if (conn->discoveryTimeout < 1) {
		conn->discoveryTimeout = 1;
	    }
	    break;
	case 'a':
	    if (sscanf(optarg, "%d", &conn->discoveryAttempts) != 1) {
		fprintf(stderr, "Illegal argument to -a: Should be -a attempts\n");
		exit(EXIT_FAILURE);
	    }
	    if (conn->discoveryAttempts < 1) {
		conn->discoveryAttempts = 1;
	    }
	    break;
	case 'U':
	    if(conn->hostUniq.length) {
		fprintf(stderr, "-U and -W are mutually exclusive\n");
		exit(EXIT_FAILURE);
	    }
            char pidbuf[5];
            snprintf(pidbuf, sizeof(pidbuf), "%04x", getpid());
            parseHostUniq(pidbuf, &conn->hostUniq);
	    break;
	case 'W':
	    if(conn->hostUniq.length) {
		fprintf(stderr, "-U and -W are mutually exclusive\n");
		exit(EXIT_FAILURE);
	    }
	    if (!parseHostUniq(optarg, &conn->hostUniq)) {
                fprintf(stderr, "Invalid host-uniq argument: %s\n", optarg);
                exit(EXIT_FAILURE);
            }
	    break;
	case 'D':
	    conn->debugFile = fopen(optarg, "w");
	    if (!conn->debugFile) {
		fprintf(stderr, "Could not open %s: %s\n",
			optarg, strerror(errno));
		exit(1);
	    }
	    fprintf(conn->debugFile, "pppoe-discovery %s\n", RP_VERSION);
	    break;
	case 'I':
	    conn->ifName = xstrdup(optarg);
	    break;
	case 'Q':
	    conn->printACNames = 0;
	    break;
	case 'V':
	case 'h':
	    usage();
	    exit(0);
	default:
	    usage();
	    exit(1);
	}
    }

    /* default interface name */
    if (!conn->ifName)
	conn->ifName = strdup("eth0");

    conn->discoverySocket = -1;
    conn->sessionSocket = -1;

    discovery(conn);

    if (!conn->numPADOs)
	exit(1);
    else
	exit(0);
}

void rp_fatal(char const *str)
{
    fprintf(stderr, "%s\n", str);
    exit(1);
}

void fatalSys(char const *str)
{
    perror(str);
    exit(1);
}

void sysErr(char const *str)
{
    rp_fatal(str);
}

char *xstrdup(const char *s)
{
    register char *ret = strdup(s);
    if (!ret)
	sysErr("strdup");
    return ret;
}

void usage(void)
{
    fprintf(stderr, "Usage: pppoe-discovery [options]\n");
    fprintf(stderr, "Options:\n");
    fprintf(stderr, "   -I if_name     -- Specify interface (default eth0)\n");
    fprintf(stderr, "   -D filename    -- Log debugging information in filename.\n");
    fprintf(stderr,
	    "   -t timeout     -- Initial timeout for discovery packets in seconds\n"
	    "   -a attempts    -- Number of discovery attempts\n"
	    "   -V             -- Print version and exit.\n"
	    "   -Q             -- Quit Mode: Do not print access concentrator names\n"
	    "   -S name        -- Set desired service name.\n"
	    "   -C name        -- Set desired access concentrator name.\n"
	    "   -U             -- Use Host-Unique to allow multiple PPPoE sessions.\n"
	    "   -h             -- Print usage information.\n");
    fprintf(stderr, "\nVersion " RP_VERSION "\n");
}<|MERGE_RESOLUTION|>--- conflicted
+++ resolved
@@ -657,15 +657,11 @@
 
     memset(conn, 0, sizeof(PPPoEConnection));
 
-<<<<<<< HEAD
-    while ((opt = getopt(argc, argv, "I:D:VUW:AS:C:h")) > 0) {
-=======
     conn->printACNames = 1;
     conn->discoveryTimeout = PADI_TIMEOUT;
     conn->discoveryAttempts = MAX_PADI_ATTEMPTS;
 
     while ((opt = getopt(argc, argv, "I:D:VUQS:C:t:a:h")) > 0) {
->>>>>>> 5c765a67
 	switch(opt) {
 	case 'S':
 	    conn->serviceName = xstrdup(optarg);
