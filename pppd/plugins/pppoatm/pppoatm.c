--- conflicted
+++ resolved
@@ -76,15 +76,9 @@
 
 	memset(&addr, 0, sizeof addr);
 	if (text2atm(cp, (struct sockaddr *) &addr, sizeof(addr),
-<<<<<<< HEAD
-	    T2A_PVC | T2A_NAME) < 0) {
+	    T2A_PVC | T2A_NAME | T2A_WILDCARD) < 0) {
 		if (doit)
 			info("cannot parse the ATM address: %s", cp);
-=======
-	    T2A_PVC | T2A_NAME | T2A_WILDCARD) < 0) {
-               if(doit)
-                   info("atm does not recognize: %s", cp);
->>>>>>> 2e8848d5
 		return 0;
 	}
 	if (!doit)
