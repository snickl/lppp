/***********************************************************************
*
* pppoe.h
*
* Declaration of various PPPoE constants
*
* Copyright (C) 2000 Roaring Penguin Software Inc.
*
* This program may be distributed according to the terms of the GNU
* General Public License, version 2 or (at your option) any later version.
*
* $Id: pppoe.h,v 1.4 2008/06/15 04:35:50 paulus Exp $
*
***********************************************************************/

#include <stdio.h>		/* For FILE */
#include <sys/types.h>		/* For pid_t */
#include <ctype.h>
#include <string.h>

#include "pppd/pppd.h"		/* For error */

/* How do we access raw Ethernet devices? */
#undef USE_LINUX_PACKET
#undef USE_BPF

#if defined(HAVE_NETPACKET_PACKET_H) || defined(HAVE_LINUX_IF_PACKET_H)
#define USE_LINUX_PACKET 1
#elif defined(HAVE_SYS_DLPI_H)
#define USE_DLPI
#elif defined(HAVE_NET_BPF_H)
#define USE_BPF 1
#endif

/* Sanity check */
#if !defined(USE_BPF) && !defined(USE_LINUX_PACKET) && !defined(USE_DLPI)
#error Unknown method for accessing raw Ethernet frames
#endif

#ifdef HAVE_SYS_SOCKET_H
#include <sys/socket.h>
#endif

/* This has to be included before Linux 4.8's linux/in.h
 * gets dragged in. */
#include <netinet/in.h>

/* Ugly header files on some Linux boxes... */
#if defined(HAVE_LINUX_IF_H)
#include <linux/if.h>
#elif defined(HAVE_NET_IF_H)
#include <net/if.h>
#endif

#ifdef HAVE_NET_IF_TYPES_H
#include <net/if_types.h>
#endif

#define BPF_BUFFER_IS_EMPTY 1
#define BPF_BUFFER_HAS_DATA 0

/* Define various integer types -- assumes a char is 8 bits */
#if SIZEOF_UNSIGNED_SHORT == 2
typedef unsigned short UINT16_t;
#elif SIZEOF_UNSIGNED_INT == 2
typedef unsigned int UINT16_t;
#else
#error Could not find a 16-bit integer type
#endif

#if SIZEOF_UNSIGNED_SHORT == 4
typedef unsigned short UINT32_t;
#elif SIZEOF_UNSIGNED_INT == 4
typedef unsigned int UINT32_t;
#elif SIZEOF_UNSIGNED_LONG == 4
typedef unsigned long UINT32_t;
#else
#error Could not find a 32-bit integer type
#endif

#include <linux/if_pppox.h>

/* Ethernet frame types according to RFC 2516 */
#define ETH_PPPOE_DISCOVERY 0x8863
#define ETH_PPPOE_SESSION   0x8864

/* But some brain-dead peers disobey the RFC, so frame types are variables */
extern UINT16_t Eth_PPPOE_Discovery;
extern UINT16_t Eth_PPPOE_Session;

/* PPPoE codes */
#define CODE_PADI           0x09
#define CODE_PADO           0x07
#define CODE_PADR           0x19
#define CODE_PADS           0x65
#define CODE_PADT           0xA7

/* Extensions from draft-carrel-info-pppoe-ext-00 */
/* I do NOT like PADM or PADN, but they are here for completeness */
#define CODE_PADM           0xD3
#define CODE_PADN           0xD4

#define CODE_SESS           0x00

/* PPPoE Tags */
#define TAG_END_OF_LIST        0x0000
#define TAG_SERVICE_NAME       0x0101
#define TAG_AC_NAME            0x0102
#define TAG_HOST_UNIQ          0x0103
#define TAG_AC_COOKIE          0x0104
#define TAG_VENDOR_SPECIFIC    0x0105
#define TAG_RELAY_SESSION_ID   0x0110
#define TAG_PPP_MAX_PAYLOAD    0x0120
#define TAG_SERVICE_NAME_ERROR 0x0201
#define TAG_AC_SYSTEM_ERROR    0x0202
#define TAG_GENERIC_ERROR      0x0203

/* Extensions from draft-carrel-info-pppoe-ext-00 */
/* I do NOT like these tags one little bit */
#define TAG_HURL               0x111
#define TAG_MOTM               0x112
#define TAG_IP_ROUTE_ADD       0x121

/* Discovery phase states */
#define STATE_SENT_PADI     0
#define STATE_RECEIVED_PADO 1
#define STATE_SENT_PADR     2
#define STATE_SESSION       3
#define STATE_TERMINATED    4

/* How many PADI/PADS attempts? */
#define MAX_PADI_ATTEMPTS 3

/* Initial timeout for PADO/PADS */
#define PADI_TIMEOUT 5

/* States for scanning PPP frames */
#define STATE_WAITFOR_FRAME_ADDR 0
#define STATE_DROP_PROTO         1
#define STATE_BUILDING_PACKET    2

/* Special PPP frame characters */
#define FRAME_ESC    0x7D
#define FRAME_FLAG   0x7E
#define FRAME_ADDR   0xFF
#define FRAME_CTRL   0x03
#define FRAME_ENC    0x20

#define IPV4ALEN     4
#define SMALLBUF   256

/* There are other fixed-size buffers preventing
   this from being increased to 16110. The buffer
   sizes would need to be properly de-coupled from
   the default MRU. For now, getting up to 1500 is
   enough. */
#define ETH_JUMBO_LEN 1508

/* A PPPoE Packet, including Ethernet headers */
typedef struct PPPoEPacketStruct {
    struct ethhdr ethHdr;	/* Ethernet header */
    unsigned int vertype:8;	/* PPPoE Version and Type (must both be 1) */
    unsigned int code:8;	/* PPPoE code */
    unsigned int session:16;	/* PPPoE session */
    unsigned int length:16;	/* Payload length */
    unsigned char payload[ETH_JUMBO_LEN]; /* A bit of room to spare */
} PPPoEPacket;

#define PPPOE_VER(vt)		((vt) >> 4)
#define PPPOE_TYPE(vt)		((vt) & 0xf)
#define PPPOE_VER_TYPE(v, t)	(((v) << 4) | (t))

/* Header size of a PPPoE packet */
#define PPPOE_OVERHEAD 6  /* type, code, session, length */
#define HDR_SIZE (sizeof(struct ethhdr) + PPPOE_OVERHEAD)
#define MAX_PPPOE_PAYLOAD (ETH_JUMBO_LEN - PPPOE_OVERHEAD)
#define PPP_OVERHEAD 2  /* protocol */
#define MAX_PPPOE_MTU (MAX_PPPOE_PAYLOAD - PPP_OVERHEAD)
#define TOTAL_OVERHEAD (PPPOE_OVERHEAD + PPP_OVERHEAD)
#define ETH_PPPOE_MTU (ETH_DATA_LEN - TOTAL_OVERHEAD)

/* PPPoE Tag */

typedef struct PPPoETagStruct {
    unsigned int type:16;	/* tag type */
    unsigned int length:16;	/* Length of payload */
    unsigned char payload[ETH_JUMBO_LEN]; /* A LOT of room to spare */
} PPPoETag;
/* Header size of a PPPoE tag */
#define TAG_HDR_SIZE 4

/* Chunk to read from stdin */
#define READ_CHUNK 4096

/* Function passed to parsePacket */
typedef void ParseFunc(UINT16_t type,
		       UINT16_t len,
		       unsigned char *data,
		       void *extra);

#define PPPINITFCS16    0xffff  /* Initial FCS value */

/* Keep track of the state of a connection -- collect everything in
   one spot */

typedef struct PPPoEConnectionStruct {
    int discoveryState;		/* Where we are in discovery */
    int discoverySocket;	/* Raw socket for discovery frames */
    int sessionSocket;		/* Raw socket for session frames */
    unsigned char myEth[ETH_ALEN]; /* My MAC address */
    unsigned char peerEth[ETH_ALEN]; /* Peer's MAC address */
    unsigned char req_peer_mac[ETH_ALEN]; /* required peer MAC address */
    unsigned char req_peer;	/* require mac addr to match req_peer_mac */
    UINT16_t session;		/* Session ID */
    char *ifName;		/* Interface name */
    char *serviceName;		/* Desired service name, if any */
    char *acName;		/* Desired AC name, if any */
    int synchronous;		/* Use synchronous PPP */
    PPPoETag hostUniq;		/* Use Host-Uniq tag */
    int numPADOs;		/* Number of PADO packets received */
    PPPoETag cookie;		/* We have to send this if we get it */
    PPPoETag relayId;		/* Ditto */
    int error;			/* Error packet received */
    int discoveryTimeout;       /* Timeout for discovery packets */
    int discoveryAttempts;      /* Number of discovery attempts */
    int seenMaxPayload;
    int storedmtu;		/* Stored MTU */
    int storedmru;		/* Stored MRU */
    int mtu;
    int mru;
} PPPoEConnection;

/* Structure used to determine acceptable PADO or PADS packet */
struct PacketCriteria {
    PPPoEConnection *conn;
    int acNameOK;
    int serviceNameOK;
    int seenACName;
    int seenServiceName;
};

/* Function Prototypes */
UINT16_t etherType(PPPoEPacket *packet);
int openInterface(char const *ifname, UINT16_t type, unsigned char *hwaddr);
int sendPacket(PPPoEConnection *conn, int sock, PPPoEPacket *pkt, int size);
int receivePacket(int sock, PPPoEPacket *pkt, int *size);
<<<<<<< HEAD
void fatalSys(char const *str);
void rp_fatal(char const *str);
void printErr(char const *str);
void sysErr(char const *str);
void dumpPacket(FILE *fp, PPPoEPacket *packet, char const *dir);
void dumpHex(FILE *fp, unsigned char const *buf, int len);
=======
>>>>>>> ef301cf2
int parsePacket(PPPoEPacket *packet, ParseFunc *func, void *extra);
void parseLogErrs(UINT16_t typ, UINT16_t len, unsigned char *data, void *xtra);
void syncReadFromPPP(PPPoEConnection *conn, PPPoEPacket *packet);
void asyncReadFromPPP(PPPoEConnection *conn, PPPoEPacket *packet);
void asyncReadFromEth(PPPoEConnection *conn, int sock, int clampMss);
void syncReadFromEth(PPPoEConnection *conn, int sock, int clampMss);
char *strDup(char const *str);
void sendPADT(PPPoEConnection *conn, char const *msg);
void sendSessionPacket(PPPoEConnection *conn,
		       PPPoEPacket *packet, int len);
void initPPP(void);
void clampMSS(PPPoEPacket *packet, char const *dir, int clampMss);
UINT16_t computeTCPChecksum(unsigned char *ipHdr, unsigned char *tcpHdr);
UINT16_t pppFCS16(UINT16_t fcs, unsigned char *cp, int len);
void discovery1(PPPoEConnection *conn);
void discovery2(PPPoEConnection *conn);
unsigned char *findTag(PPPoEPacket *packet, UINT16_t tagType,
		       PPPoETag *tag);

extern int pppoe_verbose;
void pppoe_printpkt(PPPoEPacket *packet,
		    void (*printer)(void *, char *, ...), void *arg);
void pppoe_log_packet(const char *prefix, PPPoEPacket *packet);

static inline int parseHostUniq(const char *uniq, PPPoETag *tag)
{
    unsigned i, len = strlen(uniq);

#define hex(x) \
    (((x) <= '9') ? ((x) - '0') : \
        (((x) <= 'F') ? ((x) - 'A' + 10) : \
            ((x) - 'a' + 10)))

    if (!len || len % 2 || len / 2 > sizeof(tag->payload))
        return 0;

    for (i = 0; i < len; i += 2) {
        if (!isxdigit(uniq[i]) || !isxdigit(uniq[i+1]))
            return 0;

        tag->payload[i / 2] = (char)(hex(uniq[i]) << 4 | hex(uniq[i+1]));
    }

#undef hex

    tag->type = htons(TAG_HOST_UNIQ);
    tag->length = htons(len / 2);
    return 1;
}

#define SET_STRING(var, val) do { if (var) free(var); var = strDup(val); } while(0);

#define CHECK_ROOM(cursor, start, len) \
do {\
    if (((cursor)-(start))+(len) > MAX_PPPOE_PAYLOAD) { \
	error("Would create too-long packet");	\
        return; \
    } \
} while(0)

/* True if Ethernet address is broadcast or multicast */
#define NOT_UNICAST(e) ((e[0] & 0x01) != 0)
#define BROADCAST(e) ((e[0] & e[1] & e[2] & e[3] & e[4] & e[5]) == 0xFF)
#define NOT_BROADCAST(e) ((e[0] & e[1] & e[2] & e[3] & e[4] & e[5]) != 0xFF)<|MERGE_RESOLUTION|>--- conflicted
+++ resolved
@@ -244,15 +244,6 @@
 int openInterface(char const *ifname, UINT16_t type, unsigned char *hwaddr);
 int sendPacket(PPPoEConnection *conn, int sock, PPPoEPacket *pkt, int size);
 int receivePacket(int sock, PPPoEPacket *pkt, int *size);
-<<<<<<< HEAD
-void fatalSys(char const *str);
-void rp_fatal(char const *str);
-void printErr(char const *str);
-void sysErr(char const *str);
-void dumpPacket(FILE *fp, PPPoEPacket *packet, char const *dir);
-void dumpHex(FILE *fp, unsigned char const *buf, int len);
-=======
->>>>>>> ef301cf2
 int parsePacket(PPPoEPacket *packet, ParseFunc *func, void *extra);
 void parseLogErrs(UINT16_t typ, UINT16_t len, unsigned char *data, void *xtra);
 void syncReadFromPPP(PPPoEConnection *conn, PPPoEPacket *packet);
