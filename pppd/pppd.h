/*
 * pppd.h - PPP daemon global declarations.
 *
 * Copyright (c) 1984-2000 Carnegie Mellon University. All rights reserved.
 *
 * Redistribution and use in source and binary forms, with or without
 * modification, are permitted provided that the following conditions
 * are met:
 *
 * 1. Redistributions of source code must retain the above copyright
 *    notice, this list of conditions and the following disclaimer.
 *
 * 2. Redistributions in binary form must reproduce the above copyright
 *    notice, this list of conditions and the following disclaimer in
 *    the documentation and/or other materials provided with the
 *    distribution.
 *
 * 3. The name "Carnegie Mellon University" must not be used to
 *    endorse or promote products derived from this software without
 *    prior written permission. For permission or any legal
 *    details, please contact
 *      Office of Technology Transfer
 *      Carnegie Mellon University
 *      5000 Forbes Avenue
 *      Pittsburgh, PA  15213-3890
 *      (412) 268-4387, fax: (412) 268-7395
 *      tech-transfer@andrew.cmu.edu
 *
 * 4. Redistributions of any form whatsoever must retain the following
 *    acknowledgment:
 *    "This product includes software developed by Computing Services
 *     at Carnegie Mellon University (http://www.cmu.edu/computing/)."
 *
 * CARNEGIE MELLON UNIVERSITY DISCLAIMS ALL WARRANTIES WITH REGARD TO
 * THIS SOFTWARE, INCLUDING ALL IMPLIED WARRANTIES OF MERCHANTABILITY
 * AND FITNESS, IN NO EVENT SHALL CARNEGIE MELLON UNIVERSITY BE LIABLE
 * FOR ANY SPECIAL, INDIRECT OR CONSEQUENTIAL DAMAGES OR ANY DAMAGES
 * WHATSOEVER RESULTING FROM LOSS OF USE, DATA OR PROFITS, WHETHER IN
 * AN ACTION OF CONTRACT, NEGLIGENCE OR OTHER TORTIOUS ACTION, ARISING
 * OUT OF OR IN CONNECTION WITH THE USE OR PERFORMANCE OF THIS SOFTWARE.
 *
 * $Id: pppd.h,v 1.96 2008/06/23 11:47:18 paulus Exp $
 */

/*
 * TODO:
 */

#ifndef __PPPD_H__
#define __PPPD_H__

#include <stdarg.h>
#include <stdio.h>		/* for FILE */
#include <stdlib.h>		/* for encrypt */
#include <unistd.h>		/* for setkey */
#include <limits.h>		/* for NGROUPS_MAX */
#include <sys/param.h>		/* for MAXPATHLEN and BSD4_4, if defined */
#include <sys/types.h>		/* for u_int32_t, if defined */
#include <sys/time.h>		/* for struct timeval */
#include <net/ppp_defs.h>
#include "patchlevel.h"

#ifdef INET6
#include "eui64.h"
#endif

/*
 * Limits.
 */

#define NUM_PPP		1	/* One PPP interface supported (per process) */
#define MAXWORDLEN	1024	/* max length of word in file (incl null) */
#define MAXARGS		1	/* max # args to a command */
#define MAXNAMELEN	256	/* max length of hostname or name for auth */
#define MAXSECRETLEN	256	/* max length of password or secret */
#define MAXIFNAMELEN	32	/* max length of interface name; or use IFNAMSIZ, can we
				   always include net/if.h? */

/*
 * If PPP_DRV_NAME is not defined, use the default "ppp" as the device name.
 * Where should PPP_DRV_NAME come from? Do we include it here?
 */
#if !defined(PPP_DRV_NAME)
#define PPP_DRV_NAME	"ppp"
#endif /* !defined(PPP_DRV_NAME) */

/*
 * Option descriptor structure.
 */

typedef unsigned char	bool;

enum opt_type {
	o_special_noarg = 0,
	o_special = 1,
	o_bool,
	o_int,
	o_uint32,
	o_string,
	o_wild
};

typedef struct {
	char	*name;		/* name of the option */
	enum opt_type type;
	void	*addr;
	char	*description;
	unsigned int flags;
	void	*addr2;
	int	upper_limit;
	int	lower_limit;
	const char *source;
	short int priority;
	short int winner;
} option_t;

/* Values for flags */
#define OPT_VALUE	0xff	/* mask for presupplied value */
#define OPT_HEX		0x100	/* int option is in hex */
#define OPT_NOARG	0x200	/* option doesn't take argument */
#define OPT_OR		0x400	/* for u32, OR in argument to value */
#define OPT_INC		0x400	/* for o_int, increment value */
#define OPT_A2OR	0x800	/* for o_bool, OR arg to *(u_char *)addr2 */
#define OPT_PRIV	0x1000	/* privileged option */
#define OPT_STATIC	0x2000	/* string option goes into static array */
#define OPT_NOINCR	0x2000	/* for o_int, value mustn't be increased */
#define OPT_LLIMIT	0x4000	/* check value against lower limit */
#define OPT_ULIMIT	0x8000	/* check value against upper limit */
#define OPT_LIMITS	(OPT_LLIMIT|OPT_ULIMIT)
#define OPT_ZEROOK	0x10000	/* 0 value is OK even if not within limits */
#define OPT_HIDE	0x10000	/* for o_string, print value as ?????? */
#define OPT_A2LIST	0x20000 /* for o_special, keep list of values */
#define OPT_A2CLRB	0x20000 /* o_bool, clr val bits in *(u_char *)addr2 */
#define OPT_ZEROINF	0x40000	/* with OPT_NOINCR, 0 == infinity */
#define OPT_PRIO	0x80000	/* process option priorities for this option */
#define OPT_PRIOSUB	0x100000 /* subsidiary member of priority group */
#define OPT_ALIAS	0x200000 /* option is alias for previous option */
#define OPT_A2COPY	0x400000 /* addr2 -> second location to rcv value */
#define OPT_ENABLE	0x800000 /* use *addr2 as enable for option */
#define OPT_A2CLR	0x1000000 /* clear *(bool *)addr2 */
#define OPT_PRIVFIX	0x2000000 /* user can't override if set by root */
#define OPT_INITONLY	0x4000000 /* option can only be set in init phase */
#define OPT_DEVEQUIV	0x8000000 /* equiv to device name */
#define OPT_DEVNAM	(OPT_INITONLY | OPT_DEVEQUIV)
#define OPT_A2PRINTER	0x10000000 /* *addr2 printer_func to print option */
#define OPT_A2STRVAL	0x20000000 /* *addr2 points to current string value */
#define OPT_NOPRINT	0x40000000 /* don't print this option at all */

#define OPT_VAL(x)	((x) & OPT_VALUE)

/* Values for priority */
#define OPRIO_DEFAULT	0	/* a default value */
#define OPRIO_CFGFILE	1	/* value from a configuration file */
#define OPRIO_CMDLINE	2	/* value from the command line */
#define OPRIO_SECFILE	3	/* value from options in a secrets file */
#define OPRIO_ROOT	100	/* added to priority if OPT_PRIVFIX && root */

#ifndef GIDSET_TYPE
#define GIDSET_TYPE	gid_t
#endif

/* Structure representing a list of permitted IP addresses. */
struct permitted_ip {
    int		permit;		/* 1 = permit, 0 = forbid */
    u_int32_t	base;		/* match if (addr & mask) == base */
    u_int32_t	mask;		/* base and mask are in network byte order */
};

/*
 * Unfortunately, the linux kernel driver uses a different structure
 * for statistics from the rest of the ports.
 * This structure serves as a common representation for the bits
 * pppd needs.
 */
struct pppd_stats {
    unsigned int	bytes_in;
    unsigned int	bytes_out;
    unsigned int	pkts_in;
    unsigned int	pkts_out;
};

/* Used for storing a sequence of words.  Usually malloced. */
struct wordlist {
    struct wordlist	*next;
    char		*word;
};

/* An endpoint discriminator, used with multilink. */
#define MAX_ENDP_LEN	20	/* maximum length of discriminator value */
struct epdisc {
    unsigned char	class;
    unsigned char	length;
    unsigned char	value[MAX_ENDP_LEN];
};

/* values for epdisc.class */
#define EPD_NULL	0	/* null discriminator, no data */
#define EPD_LOCAL	1
#define EPD_IP		2
#define EPD_MAC		3
#define EPD_MAGIC	4
#define EPD_PHONENUM	5

typedef void (*notify_func)(void *, int);
typedef void (*printer_func)(void *, char *, ...);

struct notifier {
    struct notifier *next;
    notify_func	    func;
    void	    *arg;
};

/*
 * Global variables.
 */

extern int	got_sigterm;	/* SIGINT or SIGTERM was received */
extern int	hungup;		/* Physical layer has disconnected */
extern int	ifunit;		/* Interface unit number */
extern char	ifname[];	/* Interface name */
extern char	hostname[];	/* Our hostname */
extern u_char	outpacket_buf[]; /* Buffer for outgoing packets */
extern int	devfd;		/* fd of underlying device */
extern int	fd_ppp;		/* fd for talking PPP */
extern int	phase;		/* Current state of link - see values below */
extern int	baud_rate;	/* Current link speed in bits/sec */
extern char	*progname;	/* Name of this program */
extern int	redirect_stderr;/* Connector's stderr should go to file */
extern char	peer_authname[];/* Authenticated name of peer */
extern int	auth_done[NUM_PPP]; /* Methods actually used for auth */
extern int	privileged;	/* We were run by real-uid root */
extern int	need_holdoff;	/* Need holdoff period after link terminates */
extern char	**script_env;	/* Environment variables for scripts */
extern int	detached;	/* Have detached from controlling tty */
extern GIDSET_TYPE groups[NGROUPS_MAX];	/* groups the user is in */
extern int	ngroups;	/* How many groups valid in groups */
extern struct pppd_stats link_stats; /* byte/packet counts etc. for link */
extern int	link_stats_valid; /* set if link_stats is valid */
extern unsigned	link_connect_time; /* time the link was up for */
extern int	using_pty;	/* using pty as device (notty or pty opt.) */
extern int	log_to_fd;	/* logging to this fd as well as syslog */
extern bool	log_default;	/* log_to_fd is default (stdout) */
extern char	*no_ppp_msg;	/* message to print if ppp not in kernel */
extern volatile int status;	/* exit status for pppd */
extern bool	devnam_fixed;	/* can no longer change devnam */
extern int	unsuccess;	/* # unsuccessful connection attempts */
extern int	do_callback;	/* set if we want to do callback next */
extern int	doing_callback;	/* set if this is a callback */
extern int	error_count;	/* # of times error() has been called */
extern char	ppp_devnam[MAXPATHLEN];
extern char     remote_number[MAXNAMELEN]; /* Remote telephone number, if avail. */
extern int      ppp_session_number; /* Session number (eg PPPoE session) */
extern int	fd_devnull;	/* fd open to /dev/null */

extern int	listen_time;	/* time to listen first (ms) */
extern bool	doing_multilink;
extern bool	multilink_master;
extern bool	bundle_eof;
extern bool	bundle_terminating;

extern struct notifier *pidchange;   /* for notifications of pid changing */
extern struct notifier *phasechange; /* for notifications of phase changes */
extern struct notifier *exitnotify;  /* for notification that we're exiting */
extern struct notifier *sigreceived; /* notification of received signal */
extern struct notifier *ip_up_notifier;     /* IPCP has come up */
extern struct notifier *ip_down_notifier;   /* IPCP has gone down */
extern struct notifier *ipv6_up_notifier;   /* IPV6CP has come up */
extern struct notifier *ipv6_down_notifier; /* IPV6CP has gone down */
extern struct notifier *auth_up_notifier; /* peer has authenticated */
extern struct notifier *link_down_notifier; /* link has gone down */
extern struct notifier *fork_notifier;	/* we are a new child process */

/* Values for do_callback and doing_callback */
#define CALLBACK_DIALIN		1	/* we are expecting the call back */
#define CALLBACK_DIALOUT	2	/* we are dialling out to call back */

/*
 * Variables set by command-line options.
 */

extern int	debug;		/* Debug flag */
extern int	kdebugflag;	/* Tell kernel to print debug messages */
extern int	default_device;	/* Using /dev/tty or equivalent */
extern char	devnam[MAXPATHLEN];	/* Device name */
extern int	crtscts;	/* Use hardware flow control */
extern int	stop_bits;	/* Number of serial port stop bits */
extern bool	modem;		/* Use modem control lines */
extern int	inspeed;	/* Input/Output speed requested */
extern u_int32_t netmask;	/* IP netmask to set on interface */
extern bool	lockflag;	/* Create lock file to lock the serial dev */
extern bool	nodetach;	/* Don't detach from controlling tty */
#ifdef SYSTEMD
extern bool	up_sdnotify;	/* Notify systemd once link is up (implies nodetach) */
#endif
extern bool	updetach;	/* Detach from controlling tty when link up */
extern bool	master_detach;	/* Detach when multilink master without link */
extern char	*initializer;	/* Script to initialize physical link */
extern char	*connect_script; /* Script to establish physical link */
extern char	*disconnect_script; /* Script to disestablish physical link */
extern char	*welcomer;	/* Script to welcome client after connection */
extern char	*ptycommand;	/* Command to run on other side of pty */
extern int	maxconnect;	/* Maximum connect time (seconds) */
extern char	user[MAXNAMELEN];/* Our name for authenticating ourselves */
extern char	passwd[MAXSECRETLEN];	/* Password for PAP or CHAP */
extern bool	auth_required;	/* Peer is required to authenticate */
extern bool	persist;	/* Reopen link after it goes down */
extern bool	uselogin;	/* Use /etc/passwd for checking PAP */
extern bool	session_mgmt;	/* Do session management (login records) */
extern char	our_name[MAXNAMELEN];/* Our name for authentication purposes */
extern char	remote_name[MAXNAMELEN]; /* Peer's name for authentication */
extern bool	explicit_remote;/* remote_name specified with remotename opt */
extern bool	demand;		/* Do dial-on-demand */
extern char	*ipparam;	/* Extra parameter for ip up/down scripts */
extern bool	cryptpap;	/* Others' PAP passwords are encrypted */
extern int	idle_time_limit;/* Shut down link if idle for this long */
extern int	holdoff;	/* Dead time before restarting */
extern bool	holdoff_specified; /* true if user gave a holdoff value */
extern bool	notty;		/* Stdin/out is not a tty */
extern char	*pty_socket;	/* Socket to connect to pty */
extern char	*record_file;	/* File to record chars sent/received */
extern bool	sync_serial;	/* Device is synchronous serial device */
extern int	maxfail;	/* Max # of unsuccessful connection attempts */
extern char	linkname[MAXPATHLEN]; /* logical name for link */
extern bool	tune_kernel;	/* May alter kernel settings as necessary */
extern int	connect_delay;	/* Time to delay after connect script */
extern int	max_data_rate;	/* max bytes/sec through charshunt */
extern int	req_unit;	/* interface unit number to use */
extern char	req_ifname[MAXIFNAMELEN]; /* interface name to use */
extern bool	multilink;	/* enable multilink operation */
extern bool	noendpoint;	/* don't send or accept endpt. discrim. */
extern char	*bundle_name;	/* bundle name for multilink */
extern bool	dump_options;	/* print out option values */
extern bool	dryrun;		/* check everything, print options, exit */
extern int	child_wait;	/* # seconds to wait for children at end */

#ifdef USE_EAPTLS
extern char	*crl_dir;
extern char	*crl_file;
<<<<<<< HEAD
=======
extern char *max_tls_version;
>>>>>>> 049d5b84
#endif /* USE_EAPTLS */

#ifdef MAXOCTETS
extern unsigned int maxoctets;	     /* Maximum octetes per session (in bytes) */
extern int       maxoctets_dir;      /* Direction :
				      0 - in+out (default)
				      1 - in 
				      2 - out
				      3 - max(in,out) */
extern int       maxoctets_timeout;  /* Timeout for check of octets limit */
#define PPP_OCTETS_DIRECTION_SUM        0
#define PPP_OCTETS_DIRECTION_IN         1
#define PPP_OCTETS_DIRECTION_OUT        2
#define PPP_OCTETS_DIRECTION_MAXOVERAL  3
/* same as previos, but little different on RADIUS side */
#define PPP_OCTETS_DIRECTION_MAXSESSION 4	
#endif

#ifdef PPP_FILTER
extern struct	bpf_program pass_filter;   /* Filter for pkts to pass */
extern struct	bpf_program active_filter; /* Filter for link-active pkts */
#endif

/* Values for auth_pending, auth_done */
#define PAP_WITHPEER	0x1
#define PAP_PEER	0x2
#define CHAP_WITHPEER	0x4
#define CHAP_PEER	0x8
#define EAP_WITHPEER	0x10
#define EAP_PEER	0x20

/* Values for auth_done only */
#define CHAP_MD5_WITHPEER	0x40
#define CHAP_MD5_PEER		0x80
#define CHAP_MS_SHIFT		8	/* LSB position for MS auths */
#define CHAP_MS_WITHPEER	0x100
#define CHAP_MS_PEER		0x200
#define CHAP_MS2_WITHPEER	0x400
#define CHAP_MS2_PEER		0x800

extern char *current_option;	/* the name of the option being parsed */
extern int  privileged_option;	/* set iff the current option came from root */
extern char *option_source;	/* string saying where the option came from */
extern int  option_priority;	/* priority of current options */

/*
 * Values for phase.
 */
#define PHASE_DEAD		0
#define PHASE_INITIALIZE	1
#define PHASE_SERIALCONN	2
#define PHASE_DORMANT		3
#define PHASE_ESTABLISH		4
#define PHASE_AUTHENTICATE	5
#define PHASE_CALLBACK		6
#define PHASE_NETWORK		7
#define PHASE_RUNNING		8
#define PHASE_TERMINATE		9
#define PHASE_DISCONNECT	10
#define PHASE_HOLDOFF		11
#define PHASE_MASTER		12

/*
 * The following struct gives the addresses of procedures to call
 * for a particular protocol.
 */
struct protent {
    u_short protocol;		/* PPP protocol number */
    /* Initialization procedure */
    void (*init)(int unit);
    /* Process a received packet */
    void (*input)(int unit, u_char *pkt, int len);
    /* Process a received protocol-reject */
    void (*protrej)(int unit);
    /* Lower layer has come up */
    void (*lowerup)(int unit);
    /* Lower layer has gone down */
    void (*lowerdown)(int unit);
    /* Open the protocol */
    void (*open)(int unit);
    /* Close the protocol */
    void (*close)(int unit, char *reason);
    /* Print a packet in readable form */
    int  (*printpkt)(u_char *pkt, int len, printer_func printer,
		     void *arg);
    /* Process a received data packet */
    void (*datainput)(int unit, u_char *pkt, int len);
    bool enabled_flag;		/* 0 iff protocol is disabled */
    char *name;			/* Text name of protocol */
    char *data_name;		/* Text name of corresponding data protocol */
    option_t *options;		/* List of command-line options */
    /* Check requested options, assign defaults */
    void (*check_options)(void);
    /* Configure interface for demand-dial */
    int  (*demand_conf)(int unit);
    /* Say whether to bring up link for this pkt */
    int  (*active_pkt)(u_char *pkt, int len);
};

/* Table of pointers to supported protocols */
extern struct protent *protocols[];

/*
 * This struct contains pointers to a set of procedures for
 * doing operations on a "channel".  A channel provides a way
 * to send and receive PPP packets - the canonical example is
 * a serial port device in PPP line discipline (or equivalently
 * with PPP STREAMS modules pushed onto it).
 */
struct channel {
	/* set of options for this channel */
	option_t *options;
	/* find and process a per-channel options file */
	void (*process_extra_options)(void);
	/* check all the options that have been given */
	void (*check_options)(void);
	/* get the channel ready to do PPP, return a file descriptor */
	int  (*connect)(void);
	/* we're finished with the channel */
	void (*disconnect)(void);
	/* put the channel into PPP `mode' */
	int  (*establish_ppp)(int);
	/* take the channel out of PPP `mode', restore loopback if demand */
	void (*disestablish_ppp)(int);
	/* set the transmit-side PPP parameters of the channel */
	void (*send_config)(int, u_int32_t, int, int);
	/* set the receive-side PPP parameters of the channel */
	void (*recv_config)(int, u_int32_t, int, int);
	/* cleanup on error or normal exit */
	void (*cleanup)(void);
	/* close the device, called in children after fork */
	void (*close)(void);
};

extern struct channel *the_channel;

/*
 * This structure contains environment variables that are set or unset
 * by the user.
 */
struct userenv {
	struct userenv *ue_next;
	char *ue_value;		/* value (set only) */
	bool ue_isset;		/* 1 for set, 0 for unset */
	bool ue_priv;		/* from privileged source */
	const char *ue_source;	/* source name */
	char ue_name[1];	/* variable name */
};

extern struct userenv *userenv_list;

/*
 * Prototypes.
 */

/* Procedures exported from main.c. */
void set_ifunit(int);	/* set stuff that depends on ifunit */
void detach(void);	/* Detach from controlling tty */
void die(int);		/* Cleanup and exit */
void quit(void);		/* like die(1) */
void novm(char *);	/* Say we ran out of memory, and die */
void timeout(void (*func)(void *), void *arg, int s, int us);
				/* Call func(arg) after s.us seconds */
void untimeout(void (*func)(void *), void *arg);
				/* Cancel call to func(arg) */
void record_child(int, char *, void (*)(void *), void *, int);
pid_t safe_fork(int, int, int);	/* Fork & close stuff in child */
int  device_script(char *cmd, int in, int out, int dont_wait);
				/* Run `cmd' with given stdin and stdout */
pid_t run_program(char *prog, char **args, int must_exist,
		  void (*done)(void *), void *arg, int wait);
				/* Run program prog with args in child */
void reopen_log(void);	/* (re)open the connection to syslog */
void print_link_stats(void); /* Print stats, if available */
void reset_link_stats(int); /* Reset (init) stats when link goes up */
void update_link_stats(int); /* Get stats at link termination */
void script_setenv(char *, char *, int);	/* set script env var */
void script_unsetenv(char *);		/* unset script env var */
void new_phase(int);	/* signal start of new phase */
void add_notifier(struct notifier **, notify_func, void *);
void remove_notifier(struct notifier **, notify_func, void *);
void notify(struct notifier *, int);
int  ppp_send_config(int, int, u_int32_t, int, int);
int  ppp_recv_config(int, int, u_int32_t, int, int);
const char *protocol_name(int);
void remove_pidfiles(void);
void lock_db(void);
void unlock_db(void);

/* Procedures exported from tty.c. */
void tty_init(void);

/* Procedures exported from utils.c. */
void log_packet(u_char *, int, char *, int);
				/* Format a packet and log it with syslog */
void print_string(char *, int,  printer_func, void *);
				/* Format a string for output */
int slprintf(char *, int, char *, ...);		/* sprintf++ */
int vslprintf(char *, int, char *, va_list);	/* vsprintf++ */
size_t strlcpy(char *, const char *, size_t);	/* safe strcpy */
size_t strlcat(char *, const char *, size_t);	/* safe strncpy */
void dbglog(char *, ...);	/* log a debug message */
void info(char *, ...);	/* log an informational message */
void notice(char *, ...);	/* log a notice-level message */
void warn(char *, ...);	/* log a warning message */
void error(char *, ...);	/* log an error message */
void fatal(char *, ...);	/* log an error message and die(1) */
void init_pr_log(const char *, int); /* initialize for using pr_log */
void pr_log(void *, char *, ...);	/* printer fn, output to syslog */
void end_pr_log(void);	/* finish up after using pr_log */
void dump_packet(const char *, u_char *, int);
				/* dump packet to debug log if interesting */
ssize_t complete_read(int, void *, size_t);
				/* read a complete buffer */

/* Procedures exported from auth.c */
void link_required(int);	  /* we are starting to use the link */
void start_link(int);	  /* bring the link up now */
void link_terminated(int);  /* we are finished with the link */
void link_down(int);	  /* the LCP layer has left the Opened state */
void upper_layers_down(int);/* take all NCPs down */
void link_established(int); /* the link is up; authenticate now */
void start_networks(int);   /* start all the network control protos */
void continue_networks(int); /* start network [ip, etc] control protos */
void np_up(int, int);	  /* a network protocol has come up */
void np_down(int, int);	  /* a network protocol has gone down */
void np_finished(int, int); /* a network protocol no longer needs link */
void auth_peer_fail(int, int);
				/* peer failed to authenticate itself */
void auth_peer_success(int, int, int, char *, int);
				/* peer successfully authenticated itself */
void auth_withpeer_fail(int, int);
				/* we failed to authenticate ourselves */
void auth_withpeer_success(int, int, int);
				/* we successfully authenticated ourselves */
void auth_check_options(void);
				/* check authentication options supplied */
void auth_reset(int);	/* check what secrets we have */
int  check_passwd(int, char *, int, char *, int, char **);
				/* Check peer-supplied username/password */
int  get_secret(int, char *, char *, char *, int *, int);
				/* get "secret" for chap */
int  get_srp_secret(int unit, char *client, char *server, char *secret,
                    int am_server);
int  auth_ip_addr(int, u_int32_t);
				/* check if IP address is authorized */
int  auth_number(void);	/* check if remote number is authorized */
int  bad_ip_adrs(u_int32_t);
				/* check if IP address is unreasonable */

/* Procedures exported from demand.c */
void demand_conf(void);	/* config interface(s) for demand-dial */
void demand_block(void);	/* set all NPs to queue up packets */
void demand_unblock(void); /* set all NPs to pass packets */
void demand_discard(void); /* set all NPs to discard packets */
void demand_rexmit(int);	/* retransmit saved frames for an NP */
int  loop_chars(unsigned char *, int); /* process chars from loopback */
int  loop_frame(unsigned char *, int); /* should we bring link up? */

/* Procedures exported from multilink.c */
#ifdef HAVE_MULTILINK
void mp_check_options(void); /* Check multilink-related options */
int  mp_join_bundle(void);  /* join our link to an appropriate bundle */
void mp_exit_bundle(void);  /* have disconnected our link from bundle */
void mp_bundle_terminated(void);
char *epdisc_to_str(struct epdisc *); /* string from endpoint discrim. */
int  str_to_epdisc(struct epdisc *, char *); /* endpt disc. from str */
#else
#define mp_bundle_terminated()	/* nothing */
#define mp_exit_bundle()	/* nothing */
#define doing_multilink		0
#define multilink_master	0
#endif

/* Procedures exported from sys-*.c */
void sys_init(void);	/* Do system-dependent initialization */
void sys_cleanup(void);	/* Restore system state before exiting */
int  sys_check_options(void); /* Check options specified */
void sys_close(void);	/* Clean up in a child before execing */
int  ppp_available(void);	/* Test whether ppp kernel support exists */
int  get_pty(int *, int *, char *, int);	/* Get pty master/slave */
int  open_ppp_loopback(void); /* Open loopback for demand-dialling */
int  tty_establish_ppp(int);  /* Turn serial port into a ppp interface */
void tty_disestablish_ppp(int); /* Restore port to normal operation */
void generic_disestablish_ppp(int dev_fd); /* Restore device setting */
int  generic_establish_ppp(int dev_fd); /* Make a ppp interface */
void make_new_bundle(int, int, int, int); /* Create new bundle */
int  bundle_attach(int);	/* Attach link to existing bundle */
void cfg_bundle(int, int, int, int); /* Configure existing bundle */
void destroy_bundle(void); /* Tell driver to destroy bundle */
void clean_check(void);	/* Check if line was 8-bit clean */
void set_up_tty(int, int); /* Set up port's speed, parameters, etc. */
void restore_tty(int);	/* Restore port's original parameters */
void setdtr(int, int);	/* Raise or lower port's DTR line */
void output(int, u_char *, int); /* Output a PPP packet */
void wait_input(struct timeval *);
				/* Wait for input, with timeout */
void add_fd(int);		/* Add fd to set to wait for */
void remove_fd(int);	/* Remove fd from set to wait for */
int  read_packet(u_char *); /* Read PPP packet */
int  get_loop_output(void); /* Read pkts from loopback */
void tty_send_config(int, u_int32_t, int, int);
				/* Configure i/f transmit parameters */
void tty_set_xaccm(ext_accm);
				/* Set extended transmit ACCM */
void tty_recv_config(int, u_int32_t, int, int);
				/* Configure i/f receive parameters */
int  ccp_test(int, u_char *, int, int);
				/* Test support for compression scheme */
void ccp_flags_set(int, int, int);
				/* Set kernel CCP state */
int  ccp_fatal_error(int); /* Test for fatal decomp error in kernel */
int  get_idle_time(int, struct ppp_idle *);
				/* Find out how long link has been idle */
int  get_ppp_stats(int, struct pppd_stats *);
				/* Return link statistics */
void netif_set_mtu(int, int); /* Set PPP interface MTU */
int  netif_get_mtu(int);      /* Get PPP interface MTU */
int  sifvjcomp(int, int, int, int);
				/* Configure VJ TCP header compression */
int  sifup(int);		/* Configure i/f up for one protocol */
int  sifnpmode(int u, int proto, enum NPmode mode);
				/* Set mode for handling packets for proto */
int  sifdown(int);	/* Configure i/f down for one protocol */
int  sifaddr(int, u_int32_t, u_int32_t, u_int32_t);
				/* Configure IPv4 addresses for i/f */
int  cifaddr(int, u_int32_t, u_int32_t);
				/* Reset i/f IP addresses */
#ifdef INET6
int  ether_to_eui64(eui64_t *p_eui64);	/* convert eth0 hw address to EUI64 */
int  sif6up(int);		/* Configure i/f up for IPv6 */
int  sif6down(int);	/* Configure i/f down for IPv6 */
int  sif6addr(int, eui64_t, eui64_t);
				/* Configure IPv6 addresses for i/f */
int  cif6addr(int, eui64_t, eui64_t);
				/* Remove an IPv6 address from i/f */
#endif
int  sifdefaultroute(int, u_int32_t, u_int32_t);
				/* Create default route through i/f */
int  cifdefaultroute(int, u_int32_t, u_int32_t);
				/* Delete default route through i/f */
#ifdef INET6
int  sif6defaultroute __P((int, eui64_t, eui64_t));
				/* Create default IPv6 route through i/f */
int  cif6defaultroute __P((int, eui64_t, eui64_t));
				/* Delete default IPv6 route through i/f */
#endif
int  sifproxyarp(int, u_int32_t);
				/* Add proxy ARP entry for peer */
int  cifproxyarp(int, u_int32_t);
				/* Delete proxy ARP entry for peer */
u_int32_t GetMask(u_int32_t); /* Get appropriate netmask for address */
int  lock(char *);	/* Create lock file for device */
int  relock(int);		/* Rewrite lock file with new pid */
void unlock(void);	/* Delete previously-created lock file */
void logwtmp(const char *, const char *, const char *);
				/* Write entry to wtmp file */
int  get_host_seed(void);	/* Get host-dependent random number seed */
int  have_route_to(u_int32_t); /* Check if route to addr exists */
#ifdef PPP_FILTER
int  set_filters(struct bpf_program *pass, struct bpf_program *active);
				/* Set filter programs in kernel */
#endif
int  get_if_hwaddr(u_char *addr, char *name);
const char *get_first_ethernet(void);
int get_time(struct timeval *);
				/* Get current time, monotonic if possible. */

/* Procedures exported from options.c */
int setipaddr(char *, char **, int); /* Set local/remote ip addresses */
int  parse_args(int argc, char **argv);
				/* Parse options from arguments given */
int  options_from_file(char *filename, int must_exist, int check_prot,
		       int privileged);
				/* Parse options from an options file */
int  options_from_user(void); /* Parse options from user's .ppprc */
int  options_for_tty(void); /* Parse options from /etc/ppp/options.tty */
int  options_from_list(struct wordlist *, int privileged);
				/* Parse options from a wordlist */
int  getword(FILE *f, char *word, int *newlinep, char *filename);
				/* Read a word from a file */
void option_error(char *fmt, ...);
				/* Print an error message about an option */
int int_option(char *, int *);
				/* Simplified number_option for decimal ints */
void add_options(option_t *); /* Add extra options */
void check_options(void);	/* check values after all options parsed */
int  override_value(const char *, int, const char *);
				/* override value if permitted by priority */
void print_options(printer_func, void *);
				/* print out values of all options */

int parse_dotted_ip(char *, u_int32_t *);

/*
 * Hooks to enable plugins to change various things.
 */
extern int (*new_phase_hook)(int);
extern int (*idle_time_hook)(struct ppp_idle *);
extern int (*holdoff_hook)(void);
extern int (*pap_check_hook)(void);
extern int (*pap_auth_hook)(char *user, char *passwd, char **msgp,
			    struct wordlist **paddrs,
			    struct wordlist **popts);
extern void (*pap_logout_hook)(void);
extern int (*pap_passwd_hook)(char *user, char *passwd);
extern int (*allowed_address_hook)(u_int32_t addr);
extern void (*ip_up_hook)(void);
extern void (*ip_down_hook)(void);
extern void (*ip_choose_hook)(u_int32_t *);
extern void (*ipv6_up_hook)(void);
extern void (*ipv6_down_hook)(void);

extern int (*chap_check_hook)(void);
extern int (*chap_passwd_hook)(char *user, char *passwd);
extern void (*multilink_join_hook)(void);

#ifdef USE_EAPTLS
extern int (*eaptls_passwd_hook)(char *user, char *passwd);
#endif

#ifdef USE_EAPTLS
extern int (*eaptls_passwd_hook) __P((char *user, char *passwd));
#endif

/* Let a plugin snoop sent and received packets.  Useful for L2TP */
extern void (*snoop_recv_hook)(unsigned char *p, int len);
extern void (*snoop_send_hook)(unsigned char *p, int len);

/*
 * Inline versions of get/put char/short/long.
 * Pointer is advanced; we assume that both arguments
 * are lvalues and will already be in registers.
 * cp MUST be u_char *.
 */
#define GETCHAR(c, cp) { \
	(c) = *(cp)++; \
}
#define PUTCHAR(c, cp) { \
	*(cp)++ = (u_char) (c); \
}


#define GETSHORT(s, cp) { \
	(s) = *(cp)++ << 8; \
	(s) |= *(cp)++; \
}
#define PUTSHORT(s, cp) { \
	*(cp)++ = (u_char) ((s) >> 8); \
	*(cp)++ = (u_char) (s); \
}

#define GETLONG(l, cp) { \
	(l) = *(cp)++ << 8; \
	(l) |= *(cp)++; (l) <<= 8; \
	(l) |= *(cp)++; (l) <<= 8; \
	(l) |= *(cp)++; \
}
#define PUTLONG(l, cp) { \
	*(cp)++ = (u_char) ((l) >> 24); \
	*(cp)++ = (u_char) ((l) >> 16); \
	*(cp)++ = (u_char) ((l) >> 8); \
	*(cp)++ = (u_char) (l); \
}

#define INCPTR(n, cp)	((cp) += (n))
#define DECPTR(n, cp)	((cp) -= (n))

/*
 * System dependent definitions for user-level 4.3BSD UNIX implementation.
 */

#define TIMEOUT(r, f, t)	timeout((r), (f), (t), 0)
#define UNTIMEOUT(r, f)		untimeout((r), (f))

#define BCOPY(s, d, l)		memcpy(d, s, l)
#define BZERO(s, n)		memset(s, 0, n)
#define	BCMP(s1, s2, l)		memcmp(s1, s2, l)

#define PRINTMSG(m, l)		{ info("Remote message: %0.*v", l, m); }

/*
 * MAKEHEADER - Add Header fields to a packet.
 */
#define MAKEHEADER(p, t) { \
    PUTCHAR(PPP_ALLSTATIONS, p); \
    PUTCHAR(PPP_UI, p); \
    PUTSHORT(t, p); }

/*
 * Exit status values.
 */
#define EXIT_OK			0
#define EXIT_FATAL_ERROR	1
#define EXIT_OPTION_ERROR	2
#define EXIT_NOT_ROOT		3
#define EXIT_NO_KERNEL_SUPPORT	4
#define EXIT_USER_REQUEST	5
#define EXIT_LOCK_FAILED	6
#define EXIT_OPEN_FAILED	7
#define EXIT_CONNECT_FAILED	8
#define EXIT_PTYCMD_FAILED	9
#define EXIT_NEGOTIATION_FAILED	10
#define EXIT_PEER_AUTH_FAILED	11
#define EXIT_IDLE_TIMEOUT	12
#define EXIT_CONNECT_TIME	13
#define EXIT_CALLBACK		14
#define EXIT_PEER_DEAD		15
#define EXIT_HANGUP		16
#define EXIT_LOOPBACK		17
#define EXIT_INIT_FAILED	18
#define EXIT_AUTH_TOPEER_FAILED	19
#ifdef MAXOCTETS
#define EXIT_TRAFFIC_LIMIT	20
#endif
#define EXIT_CNID_AUTH_FAILED	21

/*
 * Debug macros.  Slightly useful for finding bugs in pppd, not particularly
 * useful for finding out why your connection isn't being established.
 */
#ifdef DEBUGALL
#define DEBUGMAIN	1
#define DEBUGFSM	1
#define DEBUGLCP	1
#define DEBUGIPCP	1
#define DEBUGIPV6CP	1
#define DEBUGUPAP	1
#define DEBUGCHAP	1
#endif

#ifndef LOG_PPP			/* we use LOG_LOCAL2 for syslog by default */
#if defined(DEBUGMAIN) || defined(DEBUGFSM) || defined(DEBUGSYS) \
  || defined(DEBUGLCP) || defined(DEBUGIPCP) || defined(DEBUGUPAP) \
  || defined(DEBUGCHAP) || defined(DEBUG) || defined(DEBUGIPV6CP)
#define LOG_PPP LOG_LOCAL2
#else
#define LOG_PPP LOG_DAEMON
#endif
#endif /* LOG_PPP */

#ifdef DEBUGMAIN
#define MAINDEBUG(x)	if (debug) dbglog x
#else
#define MAINDEBUG(x)
#endif

#ifdef DEBUGSYS
#define SYSDEBUG(x)	if (debug) dbglog x
#else
#define SYSDEBUG(x)
#endif

#ifdef DEBUGFSM
#define FSMDEBUG(x)	if (debug) dbglog x
#else
#define FSMDEBUG(x)
#endif

#ifdef DEBUGLCP
#define LCPDEBUG(x)	if (debug) dbglog x
#else
#define LCPDEBUG(x)
#endif

#ifdef DEBUGIPCP
#define IPCPDEBUG(x)	if (debug) dbglog x
#else
#define IPCPDEBUG(x)
#endif

#ifdef DEBUGIPV6CP
#define IPV6CPDEBUG(x)  if (debug) dbglog x
#else
#define IPV6CPDEBUG(x)
#endif

#ifdef DEBUGUPAP
#define UPAPDEBUG(x)	if (debug) dbglog x
#else
#define UPAPDEBUG(x)
#endif

#ifdef DEBUGCHAP
#define CHAPDEBUG(x)	if (debug) dbglog x
#else
#define CHAPDEBUG(x)
#endif

#ifdef DEBUGIPXCP
#define IPXCPDEBUG(x)	if (debug) dbglog x
#else
#define IPXCPDEBUG(x)
#endif

#ifndef SIGTYPE
#if defined(sun) || defined(SYSV) || defined(POSIX_SOURCE)
#define SIGTYPE void
#else
#define SIGTYPE int
#endif /* defined(sun) || defined(SYSV) || defined(POSIX_SOURCE) */
#endif /* SIGTYPE */

#ifndef MIN
#define MIN(a, b)	((a) < (b)? (a): (b))
#endif
#ifndef MAX
#define MAX(a, b)	((a) > (b)? (a): (b))
#endif

#ifndef offsetof
#define offsetof(type, member) ((size_t) &((type *)0)->member)
#endif

#ifdef __linux__
#ifndef O_CLOEXEC
#define O_CLOEXEC       02000000
#endif
#ifndef SOCK_CLOEXEC
#define SOCK_CLOEXEC    02000000
#endif
#endif

#endif /* __PPP_H__ */<|MERGE_RESOLUTION|>--- conflicted
+++ resolved
@@ -336,17 +336,14 @@
 #ifdef USE_EAPTLS
 extern char	*crl_dir;
 extern char	*crl_file;
-<<<<<<< HEAD
-=======
 extern char *max_tls_version;
->>>>>>> 049d5b84
 #endif /* USE_EAPTLS */
 
 #ifdef MAXOCTETS
 extern unsigned int maxoctets;	     /* Maximum octetes per session (in bytes) */
 extern int       maxoctets_dir;      /* Direction :
 				      0 - in+out (default)
-				      1 - in 
+				      1 - in
 				      2 - out
 				      3 - max(in,out) */
 extern int       maxoctets_timeout;  /* Timeout for check of octets limit */
@@ -355,7 +352,7 @@
 #define PPP_OCTETS_DIRECTION_OUT        2
 #define PPP_OCTETS_DIRECTION_MAXOVERAL  3
 /* same as previos, but little different on RADIUS side */
-#define PPP_OCTETS_DIRECTION_MAXSESSION 4	
+#define PPP_OCTETS_DIRECTION_MAXSESSION 4
 #endif
 
 #ifdef PPP_FILTER
@@ -682,9 +679,9 @@
 int  cifdefaultroute(int, u_int32_t, u_int32_t);
 				/* Delete default route through i/f */
 #ifdef INET6
-int  sif6defaultroute __P((int, eui64_t, eui64_t));
+int  sif6defaultroute (int, eui64_t, eui64_t);
 				/* Create default IPv6 route through i/f */
-int  cif6defaultroute __P((int, eui64_t, eui64_t));
+int  cif6defaultroute (int, eui64_t, eui64_t);
 				/* Delete default IPv6 route through i/f */
 #endif
 int  sifproxyarp(int, u_int32_t);
@@ -762,7 +759,7 @@
 #endif
 
 #ifdef USE_EAPTLS
-extern int (*eaptls_passwd_hook) __P((char *user, char *passwd));
+extern int (*eaptls_passwd_hook) (char *user, char *passwd);
 #endif
 
 /* Let a plugin snoop sent and received packets.  Useful for L2TP */
