/* * eap-tls.c - EAP-TLS implementation for PPP
 *
 * Copyright (c) Beniamino Galvani 2005 All rights reserved.
 *               Jan Just Keijser  2006-2019 All rights reserved.
 *
 * Redistribution and use in source and binary forms, with or without
 * modification, are permitted provided that the following conditions
 * are met:
 *
 * 1. Redistributions of source code must retain the above copyright
 *    notice, this list of conditions and the following disclaimer.
 *
 * 2. Redistributions in binary form must reproduce the above copyright
 *    notice, this list of conditions and the following disclaimer in
 *    the documentation and/or other materials provided with the
 *    distribution.
 *
 * 3. The name(s) of the authors of this software must not be used to
 *    endorse or promote products derived from this software without
 *    prior written permission.
 *
 * THE AUTHORS OF THIS SOFTWARE DISCLAIM ALL WARRANTIES WITH REGARD TO
 * THIS SOFTWARE, INCLUDING ALL IMPLIED WARRANTIES OF MERCHANTABILITY
 * AND FITNESS, IN NO EVENT SHALL THE AUTHORS BE LIABLE FOR ANY
 * SPECIAL, INDIRECT OR CONSEQUENTIAL DAMAGES OR ANY DAMAGES
 * WHATSOEVER RESULTING FROM LOSS OF USE, DATA OR PROFITS, WHETHER IN
 * AN ACTION OF CONTRACT, NEGLIGENCE OR OTHER TORTIOUS ACTION, ARISING
 * OUT OF OR IN CONNECTION WITH THE USE OR PERFORMANCE OF THIS SOFTWARE.
 *
 */

#include <string.h>
#include <strings.h>
#include <unistd.h>
#include <sys/types.h>
#include <sys/stat.h>
#include <fcntl.h>

#include <openssl/conf.h>
#ifndef OPENSSL_NO_ENGINE
#include <openssl/engine.h>
#endif
#include <openssl/ssl.h>
#include <openssl/hmac.h>
#include <openssl/err.h>
#include <openssl/ui.h>
#include <openssl/x509v3.h>
#include <openssl/pkcs12.h>

#include "pppd.h"
#include "tls.h"
#include "eap.h"
#include "eap-tls.h"
#include "fsm.h"
#include "lcp.h"
#include "pathnames.h"

#if OPENSSL_VERSION_NUMBER < 0x10100000L
#define SSL3_RT_HEADER  0x100
#endif

typedef struct pw_cb_data
{
    const void *password;
    const char *prompt_info;
} PW_CB_DATA;

#ifndef OPENSSL_NO_ENGINE
/* The openssl configuration file and engines can be loaded only once */
static CONF   *ssl_config  = NULL;
static ENGINE *cert_engine = NULL;
static ENGINE *pkey_engine = NULL;
#endif

/* TLSv1.3 do we have a session ticket ? */
static int have_session_ticket = 0;

void ssl_msg_callback(int write_p, int version, int ct, const void *buf,
              size_t len, SSL * ssl, void *arg);
int ssl_new_session_cb(SSL *s, SSL_SESSION *sess);

<<<<<<< HEAD
X509 *get_X509_from_file(char *filename);
int ssl_cmp_certs(char *filename, X509 * a); 

/*
 *  OpenSSL 1.1+ introduced a generic TLS_method()
 *  For older releases we substitute the appropriate method
 */

#if OPENSSL_VERSION_NUMBER < 0x10100000L

#define TLS_method SSLv23_method

#define SSL3_RT_HEADER  0x100

#ifndef SSL_CTX_set_max_proto_version
/** Mimics SSL_CTX_set_max_proto_version for OpenSSL < 1.1 */
static inline int SSL_CTX_set_max_proto_version(SSL_CTX *ctx, long tls_ver_max)
{
    long sslopt = 0;

    if (tls_ver_max < TLS1_VERSION)
    {
        sslopt |= SSL_OP_NO_TLSv1;
    }
#ifdef SSL_OP_NO_TLSv1_1
    if (tls_ver_max < TLS1_1_VERSION)
    {
        sslopt |= SSL_OP_NO_TLSv1_1;
    }
#endif
#ifdef SSL_OP_NO_TLSv1_2
    if (tls_ver_max < TLS1_2_VERSION)
    {
        sslopt |= SSL_OP_NO_TLSv1_2;
    }
#endif
    SSL_CTX_set_options(ctx, sslopt);

    return 1;
}
#endif /* SSL_CTX_set_max_proto_version */

#endif /* OPENSSL_VERSION_NUMBER < 0x10100000L */

=======
#ifdef MPPE
#define EAPTLS_MPPE_KEY_LEN     32

/*
 *  Generate keys according to RFC 2716 and add to reply
 */
void eaptls_gen_mppe_keys(struct eaptls_session *ets, int client)
{
    unsigned char  out[4*EAPTLS_MPPE_KEY_LEN];
    const char    *prf_label;
    size_t         prf_size;
    unsigned char  eap_tls13_context[] = { EAPT_TLS };
    unsigned char *context = NULL;
    size_t         context_len = 0;
    unsigned char *p;

    dbglog("EAP-TLS generating MPPE keys");
    if (ets->tls_v13)
    {
        prf_label = "EXPORTER_EAP_TLS_Key_Material";
        context   = eap_tls13_context;
        context_len = 1;
    }
    else
    {
        prf_label = "client EAP encryption";
    }

    dbglog("EAP-TLS PRF label = %s", prf_label);
    prf_size = strlen(prf_label);
    if (SSL_export_keying_material(ets->ssl, out, sizeof(out), prf_label, prf_size, 
                                   context, context_len, 0) != 1)
    {
        warn( "EAP-TLS: Failed generating keying material" );
        return;
    }   

    /* 
     * We now have the master send and receive keys.
     * From these, generate the session send and receive keys.
     * (see RFC3079 / draft-ietf-pppext-mppe-keys-03.txt for details)
     */
    if (client)
    {
        mppe_set_keys(out, out + EAPTLS_MPPE_KEY_LEN, EAPTLS_MPPE_KEY_LEN);
    }
    else
    {
        mppe_set_keys(out + EAPTLS_MPPE_KEY_LEN, out, EAPTLS_MPPE_KEY_LEN);
    }
}

#endif /* MPPE */
>>>>>>> 92c5612f

int password_callback (char *buf, int size, int rwflag, void *u)
{
    if (buf)
    {
        strlcpy (buf, passwd, size);
        return strlen (buf);
    }
    return 0;
}


CONF *eaptls_ssl_load_config( void )
{
    CONF        *config;
    int          ret_code;
    long         error_line = 33;

    config = NCONF_new( NULL );
    dbglog( "Loading OpenSSL config file" );
    ret_code = NCONF_load( config, _PATH_OPENSSLCONFFILE, &error_line );
    if (ret_code == 0)
    {
        warn( "EAP-TLS: Error in OpenSSL config file %s at line %d", _PATH_OPENSSLCONFFILE, error_line );
        NCONF_free( config );
        config = NULL;
        ERR_clear_error();
    }

    dbglog( "Loading OpenSSL built-ins" );
#ifndef OPENSSL_NO_ENGINE
    ENGINE_load_builtin_engines();
#endif
    OPENSSL_load_builtin_modules();

    dbglog( "Loading OpenSSL configured modules" );
    if (CONF_modules_load( config, NULL, 0 ) <= 0 )
    {
        warn( "EAP-TLS: Error loading OpenSSL modules" );
        tls_log_sslerr();
        config = NULL;
    }

    return config;
}

#ifndef OPENSSL_NO_ENGINE
ENGINE *eaptls_ssl_load_engine( char *engine_name )
{
    ENGINE      *e = NULL;

    dbglog( "Enabling OpenSSL auto engines" );
    ENGINE_register_all_complete();

    dbglog( "Loading OpenSSL '%s' engine support", engine_name );
    e = ENGINE_by_id( engine_name );
    if (!e)
    {
        dbglog( "EAP-TLS: Cannot load '%s' engine support, trying 'dynamic'", engine_name );
        e = ENGINE_by_id( "dynamic" );
        if (e)
        {
            if (!ENGINE_ctrl_cmd_string(e, "SO_PATH", engine_name, 0)
             || !ENGINE_ctrl_cmd_string(e, "LOAD", NULL, 0))
            {
                warn( "EAP-TLS: Error loading dynamic engine '%s'", engine_name );
                tls_log_sslerr();
                ENGINE_free(e);
                e = NULL;
            }
        }
        else
        {
            warn( "EAP-TLS: Cannot load dynamic engine support" );
        }
    }

    if (e)
    {
        dbglog( "Initialising engine" );
        if(!ENGINE_set_default(e, ENGINE_METHOD_ALL))
        {
            warn( "EAP-TLS: Cannot use that engine" );
            tls_log_sslerr();
            ENGINE_free(e);
            e = NULL;
        }
    }

    return e;
}
#endif


#ifndef OPENSSL_NO_ENGINE
static int eaptls_UI_writer(UI *ui, UI_STRING *uis)
{
    PW_CB_DATA* cb_data = (PW_CB_DATA*)UI_get0_user_data(ui);
    UI_set_result(ui, uis, cb_data->password);
    return 1;
}

static int eaptls_UI_stub(UI* ui) {
    return 1;
}

static int eaptls_UI_reader(UI *ui, UI_STRING *uis) {
    return 1;
}
#endif

/*
 * Initialize the SSL stacks and tests if certificates, key and crl
 * for client or server use can be loaded.
 */
SSL_CTX *eaptls_init_ssl(int init_server, char *cacertfile, char *capath,
            char *certfile, char *privkeyfile, char *pkcs12)
{
#ifndef OPENSSL_NO_ENGINE
    char        *cert_engine_name = NULL;
    char        *pkey_engine_name = NULL;
    char        *idx;
#endif
    SSL_CTX     *ctx;
    SSL         *ssl;
    X509        *tmp;
    X509        *cert = NULL;
    PKCS12      *p12 = NULL;
    EVP_PKEY    *pkey = NULL;
    STACK_OF(X509) *chain = NULL;
    BIO         *input;
    int          ret;
    int          reason;
<<<<<<< HEAD
#if defined(TLS1_2_VERSION)
    long         tls_version = TLS1_2_VERSION;
#elif defined(TLS1_1_VERSION)
    long         tls_version = TLS1_1_VERSION;
#else
    long         tls_version = TLS1_VERSION;
#endif
=======
>>>>>>> 92c5612f

    /*
     * Without these can't continue
     */
    if (!pkcs12[0]) 
    {
        if (!(cacertfile[0] || capath[0]))
        {
            error("EAP-TLS: CA certificate file or path missing");
            return NULL;
        }

        if (!certfile[0])
        {
            error("EAP-TLS: Certificate missing");
            return NULL;
        }

        if (!privkeyfile[0])
        {
            error("EAP-TLS: Private key missing");
            return NULL;
        }
    }

    tls_init();

#ifndef OPENSSL_NO_ENGINE
    /* load the openssl config file only once and load it before triggering
       the loading of a global openssl config file via SSL_CTX_new()
     */
    if (!ssl_config)
        ssl_config = eaptls_ssl_load_config();
#endif

    ctx = SSL_CTX_new(tls_method());
    if (!ctx) {
        error("EAP-TLS: Cannot initialize SSL CTX context");
        goto fail;
    }

#ifndef OPENSSL_NO_ENGINE
    /* if the certificate filename is of the form engine:id. e.g.
        pkcs11:12345
       then we try to load and use this engine.
       If the certificate filename starts with a / or . then we
       ALWAYS assume it is a file and not an engine/pkcs11 identifier
     */
    if ( (idx = index( certfile, ':' )) != NULL )
    {
        cert_engine_name = strdup( certfile );
        cert_engine_name[idx - certfile] = 0;

        dbglog( "Using engine '%s' for certificate, URI: '%s'",
                cert_engine_name, certfile );
    }

    /* if the privatekey filename is of the form engine:id. e.g.
        pkcs11:12345
       then we try to load and use this engine.
       If the privatekey filename starts with a / or . then we
       ALWAYS assume it is a file and not an engine/pkcs11 identifier
     */
    if ( (idx = index( privkeyfile, ':' )) != NULL )
    {
        pkey_engine_name = strdup( privkeyfile );
        pkey_engine_name[idx - privkeyfile] = 0;

        dbglog( "Using engine '%s' for private key, URI: '%s'",
                pkey_engine_name, privkeyfile );
    }

    if (cert_engine_name && pkey_engine_name)
    {
        if (strlen( certfile ) - strlen( cert_engine_name ) == 1)
        {
            if (strlen( privkeyfile ) - strlen( pkey_engine_name ) == 1)
                error( "EAP-TLS: both the certificate and privatekey identifiers are missing!" );
            else
            {
                dbglog( "Substituting privatekey identifier for certificate identifier" );
                certfile = privkeyfile;
            }
        }
        else
        {
            if (strlen( privkeyfile ) - strlen( pkey_engine_name ) == 1)
            {
                dbglog( "Substituting certificate identifier for privatekey identifier" );
                privkeyfile = certfile;
            }
        }
    }

    if (ssl_config && cert_engine_name)
        cert_engine = eaptls_ssl_load_engine( cert_engine_name );

    if (ssl_config && pkey_engine_name)
    {
        /* don't load the same engine twice */
        if ( cert_engine && strcmp( cert_engine_name, pkey_engine_name) == 0 )
            pkey_engine = cert_engine;
        else
            pkey_engine = eaptls_ssl_load_engine( pkey_engine_name );
    }

    if (cert_engine_name)
        free(cert_engine_name);

    if (pkey_engine_name)
        free(pkey_engine_name);

#endif

    SSL_CTX_set_default_passwd_cb (ctx, password_callback);

    if (tls_set_ca(ctx, capath, cacertfile) != 0) {
        goto fail;
    }

    if (init_server)
        SSL_CTX_set_client_CA_list(ctx, SSL_load_client_CA_file(cacertfile));

#ifndef OPENSSL_NO_ENGINE
    if (cert_engine)
    {
        struct
        {
            const char *s_slot_cert_id;
            X509 *cert;
        } cert_info;

        cert_info.s_slot_cert_id = certfile;
        cert_info.cert = NULL;

        if (!ENGINE_ctrl_cmd( cert_engine, "LOAD_CERT_CTRL", 0, &cert_info, NULL, 0 ) )
        {
            error( "EAP-TLS: Error loading certificate with URI '%s' from engine", certfile );
            goto fail;
        }

        if (cert_info.cert)
        {
            dbglog( "Got the certificate" );
            dbglog( "subject = %s", X509_NAME_oneline( X509_get_subject_name( cert_info.cert ), NULL, 0 ) );
            cert = cert_info.cert;
        }
        else
        {
            warn("EAP-TLS: Cannot load key with URI: '%s'", certfile );
            tls_log_sslerr();
        }
    }
    else
#endif
    {
        if (pkcs12[0])
        {
            input = BIO_new_file(pkcs12, "r");
            if (input == NULL)
            {
                error("EAP-TLS: Cannot open `%s' PKCS12 for input", pkcs12);
                goto fail;
            }

            p12 = d2i_PKCS12_bio(input, NULL);
            BIO_free(input);
            if (!p12)
            {
                error("EAP-TLS: Cannot load PKCS12 certificate");
                goto fail;
            }

            if (PKCS12_parse(p12, passwd, &pkey, &cert, &chain) != 1)
            {
                error("EAP-TLS: Cannot parse PKCS12 certificate, invalid password");
                PKCS12_free(p12);
                goto fail;
            }

            PKCS12_free(p12);
        }
        else 
        {
            if (!SSL_CTX_use_certificate_chain_file(ctx, certfile))
            {
                error( "EAP-TLS: Cannot load certificate %s", certfile );
                goto fail;
            }
        }
    }

    if (cert)
    {
        if (!SSL_CTX_use_certificate(ctx, cert))
        {
            error("EAP-TLS: Cannot use load certificate");
            goto fail;
        }

        if (chain)
        {
            int i;
            for (i = 0; i < sk_X509_num(chain); i++)
            {
                if (!SSL_CTX_add_extra_chain_cert(ctx, sk_X509_value(chain, i)))
                {
                    error("EAP-TLS: Cannot add extra chain certificate");
                    goto fail;
                }
            }
        }
    }

    /*
     *  Check the Before and After dates of the certificate
     */
    ssl = SSL_new(ctx);
    tmp = SSL_get_certificate(ssl);

    ret = X509_cmp_time(X509_get_notBefore(tmp), NULL);
    if (ret == 0)
    {
        warn( "EAP-TLS: Failed to read certificate notBefore field.");
    }
    if (ret > 0)
    {
        warn( "EAP-TLS: Your certificate is not yet valid!");
    }

    ret = X509_cmp_time(X509_get_notAfter(tmp), NULL);
    if (ret == 0)
    {
        warn( "EAP-TLS: Failed to read certificate notAfter field.");
    }
    if (ret < 0)
    {
        warn( "EAP-TLS: Your certificate has expired!");
    }
    SSL_free(ssl);

#ifndef OPENSSL_NO_ENGINE
    if (pkey_engine)
    {
        PW_CB_DATA  cb_data;

        cb_data.password = passwd;
        cb_data.prompt_info = privkeyfile;

        if (passwd[0] != 0)
        {
            UI_METHOD* transfer_pin = UI_create_method("transfer_pin");

            UI_method_set_writer(transfer_pin,  eaptls_UI_writer);
            UI_method_set_opener(transfer_pin,  eaptls_UI_stub);
            UI_method_set_closer(transfer_pin,  eaptls_UI_stub);
            UI_method_set_flusher(transfer_pin, eaptls_UI_stub);
            UI_method_set_reader(transfer_pin,  eaptls_UI_reader);

            dbglog( "Using our private key URI: '%s' in engine", privkeyfile );
            pkey = ENGINE_load_private_key(pkey_engine, privkeyfile, transfer_pin, &cb_data);

            if (transfer_pin) UI_destroy_method(transfer_pin);
        }
        else {
            dbglog( "Loading private key URI: '%s' from engine", privkeyfile );
            pkey = ENGINE_load_private_key(pkey_engine, privkeyfile, NULL, NULL);
        }
    }
    else 
#endif
    {
        if (!pkey)
        {
            input = BIO_new_file(privkeyfile, "r");
            if (!input)
            {
                error("EAP-TLS: Could not open private key, %s", privkeyfile);
                goto fail;
            }

            pkey = PEM_read_bio_PrivateKey(input, NULL, password_callback, NULL);
            BIO_free(input);
            if (!pkey)
            {
                error("EAP-TLS: Cannot load private key, %s", privkeyfile);
                goto fail;
            }
        }
    }

    if (SSL_CTX_use_PrivateKey(ctx, pkey) != 1)
    {
        error("EAP-TLS: Cannot use private key");
        goto fail;
    }

    if (SSL_CTX_check_private_key(ctx) != 1)
    {
        error("EAP-TLS: Private key fails security check");
        goto fail;
    }

    /* Configure the default options */
    tls_set_opts(ctx);

    /* Set up a SSL Session cache with a callback. This is needed for TLSv1.3+.
     * During the initial handshake the server signals to the client early on
     * that the handshake is finished, even before the client has sent its
     * credentials to the server. The actual connection (and moment that the
     * client sends its credentials) only starts after the arrival of the first
     * session ticket. The 'ssl_new_session_cb' catches this ticket.
     */
    SSL_CTX_set_session_cache_mode(ctx, SSL_SESS_CACHE_CLIENT | SSL_SESS_CACHE_NO_INTERNAL_STORE);
    SSL_CTX_sess_set_new_cb(ctx, ssl_new_session_cb);

    /* Configure the maximum SSL version */
    tls_set_version(ctx, max_tls_version);

    /* Configure the callback */
    if (tls_set_verify(ctx, 5)) {
        goto fail;
    }

<<<<<<< HEAD
    /*
     * If a peer certificate file was specified, it must be valid, else fail
     */
    if (peer_certfile[0]) {
        if (!(tmp = get_X509_from_file(peer_certfile))) {
            error("EAP-TLS: Error loading client certificate from file %s",
                 peer_certfile);
            goto fail;
        }
        X509_free(tmp);
=======
    /* Configure CRL check (if any) */
    if (tls_set_crl(ctx, crl_dir, crl_file)) {
        goto fail;
>>>>>>> 92c5612f
    }

    return ctx;

fail:

    if (cert)
        X509_free(cert);

    if (pkey)
        EVP_PKEY_free(pkey);

    if (chain)
        sk_X509_pop_free(chain, X509_free);

    tls_log_sslerr();
    SSL_CTX_free(ctx);
    return NULL;
}

/*
 * Determine the maximum packet size by looking at the LCP handshake
 */

int eaptls_get_mtu(int unit)
{
    int mtu, mru;

    lcp_options *wo = &lcp_wantoptions[unit];
    lcp_options *go = &lcp_gotoptions[unit];
    lcp_options *ho = &lcp_hisoptions[unit];
    lcp_options *ao = &lcp_allowoptions[unit];

    mtu = ho->neg_mru? ho->mru: PPP_MRU;
    mru = go->neg_mru? MAX(wo->mru, go->mru): PPP_MRU;
    mtu = MIN(MIN(mtu, mru), ao->mru)- PPP_HDRLEN - 10;

    dbglog("MTU = %d", mtu);
    return mtu;
}


/*
 * Init the ssl handshake (server mode)
 */
int eaptls_init_ssl_server(eap_state * esp)
{
    struct eaptls_session *ets;
    char servcertfile[MAXWORDLEN];
    char clicertfile[MAXWORDLEN];
    char cacertfile[MAXWORDLEN];
    char capath[MAXWORDLEN];
    char pkfile[MAXWORDLEN];
    char pkcs12[MAXWORDLEN];

    /*
     * Allocate new eaptls session
     */
    esp->es_server.ea_session = malloc(sizeof(struct eaptls_session));
    if (!esp->es_server.ea_session)
        fatal("Allocation error");
    ets = esp->es_server.ea_session;

    if (!esp->es_server.ea_peer) {
        error("EAP-TLS: Error: client name not set (BUG)");
        return 0;
    }

    dbglog( "getting eaptls secret" );
    if (!get_eaptls_secret(esp->es_unit, esp->es_server.ea_peer,
                   esp->es_server.ea_name, clicertfile,
                   servcertfile, cacertfile, capath, pkfile, pkcs12, 1)) {
        error( "EAP-TLS: Cannot get secret/password for client \"%s\", server \"%s\"",
                esp->es_server.ea_peer, esp->es_server.ea_name );
        return 0;
    }

    ets->mtu = eaptls_get_mtu(esp->es_unit);

    ets->ctx = eaptls_init_ssl(1, cacertfile, capath, servcertfile, pkfile, pkcs12);
    if (!ets->ctx)
        goto fail;

    if (!(ets->ssl = SSL_new(ets->ctx)))
        goto fail;

    if (tls_set_verify_info(ets->ssl, esp->es_server.ea_peer,
            clicertfile, 0, &ets->info))
        goto fail;

    /*
     * Set auto-retry to avoid timeouts on BIO_read
     */
    SSL_set_mode(ets->ssl, SSL_MODE_AUTO_RETRY);

    /*
     * Initialize the BIOs we use to read/write to ssl engine
     */
    ets->into_ssl = BIO_new(BIO_s_mem());
    ets->from_ssl = BIO_new(BIO_s_mem());
    SSL_set_bio(ets->ssl, ets->into_ssl, ets->from_ssl);

    SSL_set_msg_callback(ets->ssl, ssl_msg_callback);
    SSL_set_msg_callback_arg(ets->ssl, ets);

    SSL_set_accept_state(ets->ssl);

    ets->tls_v13 = 0;

    ets->data = NULL;
    ets->datalen = 0;
    ets->alert_sent = 0;
    ets->alert_recv = 0;
    return 1;

fail:
    SSL_CTX_free(ets->ctx);
    return 0;
}

/*
 * Init the ssl handshake (client mode)
 */
int eaptls_init_ssl_client(eap_state * esp)
{
    struct eaptls_session *ets;
    char servcertfile[MAXWORDLEN];
    char clicertfile[MAXWORDLEN];
    char cacertfile[MAXWORDLEN];
    char capath[MAXWORDLEN];
    char pkfile[MAXWORDLEN];
    char pkcs12[MAXWORDLEN];

    /*
     * Allocate new eaptls session
     */
    esp->es_client.ea_session = malloc(sizeof(struct eaptls_session));
    if (!esp->es_client.ea_session)
        fatal("Allocation error");
    ets = esp->es_client.ea_session;
<<<<<<< HEAD
    ets->client = 1;

    /*
     * If available, copy server name in ets; it will be used in cert
     * verify
     */
    if (esp->es_client.ea_peer)
        strlcpy(ets->peer, esp->es_client.ea_peer, MAXWORDLEN-1);
    else
        ets->peer[0] = 0;

=======
>>>>>>> 92c5612f
    ets->mtu = eaptls_get_mtu(esp->es_unit);

    dbglog( "calling get_eaptls_secret" );
    if (!get_eaptls_secret(esp->es_unit, esp->es_client.ea_name,
                   esp->es_client.ea_peer, clicertfile,
                   servcertfile, cacertfile, capath, pkfile, pkcs12, 0)) {
        error( "EAP-TLS: Cannot get secret/password for client \"%s\", server \"%s\"",
                esp->es_client.ea_name, esp->es_client.ea_peer);
        return 0;
    }

    dbglog( "calling eaptls_init_ssl" );
    ets->ctx = eaptls_init_ssl(0, cacertfile, capath, clicertfile, pkfile, pkcs12);
    if (!ets->ctx)
        goto fail;

    ets->ssl = SSL_new(ets->ctx);
    if (!ets->ssl)
        goto fail;

    if (tls_set_verify_info(ets->ssl, esp->es_client.ea_peer,
            servcertfile, 0, &ets->info))
        goto fail;

    /*
     * Initialize the BIOs we use to read/write to ssl engine
     */
    dbglog( "Initializing SSL BIOs" );
    ets->into_ssl = BIO_new(BIO_s_mem());
    ets->from_ssl = BIO_new(BIO_s_mem());
    SSL_set_bio(ets->ssl, ets->into_ssl, ets->from_ssl);

    SSL_set_msg_callback(ets->ssl, ssl_msg_callback);
    SSL_set_msg_callback_arg(ets->ssl, ets);
    SSL_set_connect_state(ets->ssl);

    ets->tls_v13 = 0;

    ets->data = NULL;
    ets->datalen = 0;
    ets->alert_sent = 0;
    ets->alert_recv = 0;
<<<<<<< HEAD

    /*
     * If we specified the server certificate file, store it in
     * ets->peercertfile, so we can check it later in
     * ssl_verify_callback()
     */
    if (servcertfile[0])
        strlcpy(ets->peercertfile, servcertfile, MAXWORDLEN);
    else
        ets->peercertfile[0] = 0;

=======
>>>>>>> 92c5612f
    return 1;

fail:
    dbglog( "eaptls_init_ssl_client: fail" );
    SSL_CTX_free(ets->ctx);
    return 0;

}

void eaptls_free_session(struct eaptls_session *ets)
{
    if (ets->ssl)
        SSL_free(ets->ssl);

    if (ets->ctx)
        SSL_CTX_free(ets->ctx);

    if (ets->info)
        tls_free_verify_info(&ets->info);

    free(ets);
}


int eaptls_is_init_finished(struct eaptls_session *ets)
{
    if (ets->ssl && SSL_is_init_finished(ets->ssl))
    {
        if (ets->tls_v13)
            return have_session_ticket;
        else
            return 1;
    }

    return 0;
}

/*
 * Handle a received packet, reassembling fragmented messages and
 * passing them to the ssl engine
 */
int eaptls_receive(struct eaptls_session *ets, u_char * inp, int len)
{
    u_char flags;
    u_int tlslen = 0;
    u_char dummy[65536];

    if (len < 1) {
        warn("EAP-TLS: received no or invalid data");
        return 1;
    }

    GETCHAR(flags, inp);
    len--;

    if (flags & EAP_TLS_FLAGS_LI && len > 4) {
        /*
         * LenghtIncluded flag set -> this is the first packet of a message
        */

        /*
         * the first 4 octets are the length of the EAP-TLS message
         */
        GETLONG(tlslen, inp);
        len -= 4;

        if (!ets->data) {

            if (tlslen > EAP_TLS_MAX_LEN) {
                error("EAP-TLS: TLS message length > %d, truncated", EAP_TLS_MAX_LEN);
                tlslen = EAP_TLS_MAX_LEN;
            }

            /*
             * Allocate memory for the whole message
            */
            ets->data = malloc(tlslen);
            if (!ets->data)
                fatal("EAP-TLS: allocation error\n");

            ets->datalen = 0;
            ets->tlslen = tlslen;
        }
        else
            warn("EAP-TLS: non-first LI packet? that's odd...");
    }
    else if (!ets->data) {
        /*
         * A non fragmented message without LI flag
        */

        ets->data = malloc(len);
        if (!ets->data)
            fatal("EAP-TLS: memory allocation error in eaptls_receive\n");

        ets->datalen = 0;
        ets->tlslen = len;
    }

    if (flags & EAP_TLS_FLAGS_MF)
        ets->frag = 1;
    else
        ets->frag = 0;

    if (len < 0) {
        warn("EAP-TLS: received malformed data");
        return 1;
    }

    if (len + ets->datalen > ets->tlslen) {
        warn("EAP-TLS: received data > TLS message length");
        return 1;
    }

    BCOPY(inp, ets->data + ets->datalen, len);
    ets->datalen += len;

    if (!ets->frag) {

        /*
         * If we have the whole message, pass it to ssl
         */

        if (ets->datalen != ets->tlslen) {
            warn("EAP-TLS: received data != TLS message length");
            return 1;
        }

        if (BIO_write(ets->into_ssl, ets->data, ets->datalen) == -1)
            tls_log_sslerr();

        SSL_read(ets->ssl, dummy, 65536);

        free(ets->data);
        ets->data = NULL;
        ets->datalen = 0;
    }

    return 0;
}

/*
 * Return an eap-tls packet in outp.
 * A TLS message read from the ssl engine is buffered in ets->data.
 * At each call we control if there is buffered data and send a
 * packet of mtu bytes.
 */
int eaptls_send(struct eaptls_session *ets, u_char ** outp)
{
    bool first = 0;
    int size;
    u_char fromtls[65536];
    int res;
    u_char *start;

    start = *outp;

    if (!ets->data)
    {
        if(!ets->alert_sent)
        {
            res = SSL_read(ets->ssl, fromtls, 65536);
        }

        /*
         * Read from ssl
         */
        if ((res = BIO_read(ets->from_ssl, fromtls, 65536)) == -1)
        {
            warn("EAP-TLS send: No data from BIO_read");
            return 1;
        }

        ets->datalen = res;

        ets->data = malloc(ets->datalen);
        if (!ets->data)
            fatal("EAP-TLS: memory allocation error in eaptls_send\n");

        BCOPY(fromtls, ets->data, ets->datalen);

        ets->offset = 0;
        first = 1;
    }

    size = ets->datalen - ets->offset;

    if (size > ets->mtu) {
        size = ets->mtu;
        ets->frag = 1;
    } else
        ets->frag = 0;

    PUTCHAR(EAPT_TLS, *outp);

    /*
     * Set right flags and length if necessary
     */
    if (ets->frag && first) {
        PUTCHAR(EAP_TLS_FLAGS_LI | EAP_TLS_FLAGS_MF, *outp);
        PUTLONG(ets->datalen, *outp);
    } else if (ets->frag) {
        PUTCHAR(EAP_TLS_FLAGS_MF, *outp);
    } else
        PUTCHAR(0, *outp);

    /*
     * Copy the data in outp
     */
    BCOPY(ets->data + ets->offset, *outp, size);
    INCPTR(size, *outp);

    /*
     * Copy the packet in retransmission buffer
     */
    BCOPY(start, &ets->rtx[0], *outp - start);
    ets->rtx_len = *outp - start;

    ets->offset += size;

    if (ets->offset >= ets->datalen) {

        /*
         * The whole message has been sent
         */

        free(ets->data);
        ets->data = NULL;
        ets->datalen = 0;
        ets->offset = 0;
    }

    return 0;
}

/*
 * Get the sent packet from the retransmission buffer
 */
void eaptls_retransmit(struct eaptls_session *ets, u_char ** outp)
{
    BCOPY(ets->rtx, *outp, ets->rtx_len);
    INCPTR(ets->rtx_len, *outp);
}

/*
<<<<<<< HEAD
 * Verify a certificate.
 * Most of the work (signatures and issuer attributes checking)
 * is done by ssl; we check the CN in the peer certificate
 * against the peer name.
 */
int ssl_verify_callback(int ok, X509_STORE_CTX * ctx)
{
    char subject[256];
    char cn_str[256];
    X509 *peer_cert;
    int err, depth;
    SSL *ssl;
    struct eaptls_session *ets;
    char *ptr1 = NULL, *ptr2 = NULL;

    peer_cert = X509_STORE_CTX_get_current_cert(ctx);
    err = X509_STORE_CTX_get_error(ctx);
    depth = X509_STORE_CTX_get_error_depth(ctx);

    dbglog("certificate verify depth: %d", depth);

    if (auth_required && !ok) {
        X509_NAME_oneline(X509_get_subject_name(peer_cert),
                  subject, 256);

        X509_NAME_get_text_by_NID(X509_get_subject_name(peer_cert),
                      NID_commonName, cn_str, 256);

        dbglog("Certificate verification error:\n depth: %d CN: %s"
               "\n err: %d (%s)\n", depth, cn_str, err,
               X509_verify_cert_error_string(err));

        return 0;
    }

    ssl = X509_STORE_CTX_get_ex_data(ctx,
                       SSL_get_ex_data_X509_STORE_CTX_idx());

    ets = (struct eaptls_session *)SSL_get_ex_data(ssl, 0);

    if (ets == NULL) {
        error("Error: SSL_get_ex_data returned NULL");
        return 0;
    }

    log_ssl_errors();

    if (!depth)
    {
        /* Verify certificate based on certificate type and extended key usage */
        if (tls_verify_key_usage) {
            int purpose = ets->client ? X509_PURPOSE_SSL_SERVER : X509_PURPOSE_SSL_CLIENT ;
            if (X509_check_purpose(peer_cert, purpose, 0) == 0) {
                error("Certificate verification error: nsCertType mismatch");
                return 0;
            }

#if OPENSSL_VERSION_NUMBER >= 0x10100000L
            int flags = ets->client ? XKU_SSL_SERVER : XKU_SSL_CLIENT;
            if (!(X509_get_extended_key_usage(peer_cert) & flags)) {
                error("Certificate verification error: invalid extended key usage");
                return 0;
            }
#endif
            info("Certificate key usage: OK");
        }

        /*
         * If acting as client and the name of the server wasn't specified
         * explicitely, we can't verify the server authenticity
         */
        if (!tls_verify_method)
            tls_verify_method = TLS_VERIFY_NONE;

        if (!ets->peer[0] || !strcmp(TLS_VERIFY_NONE, tls_verify_method)) {
            warn("Certificate verication disabled or no peer name was specified");
            return ok;
        }

        /* This is the peer certificate */
        X509_NAME_oneline(X509_get_subject_name(peer_cert),
                  subject, 256);

        X509_NAME_get_text_by_NID(X509_get_subject_name(peer_cert),
                      NID_commonName, cn_str, 256);

        /* Verify based on subject name */
        ptr1 = ets->peer;
        if (!strcmp(TLS_VERIFY_SUBJECT, tls_verify_method)) {
            ptr2 = subject;
        }

        /* Verify based on common name (default) */
        if (strlen(tls_verify_method) == 0 ||
            !strcmp(TLS_VERIFY_NAME, tls_verify_method)) {
            ptr2 = cn_str;
        }

        /* Match the suffix of common name */
        if (!strcmp(TLS_VERIFY_SUFFIX, tls_verify_method)) {
            int len = strlen(ptr1);
            int off = strlen(cn_str) - len;
            ptr2 = cn_str;
            if (off > 0) {
                ptr2 = cn_str + off;
            }
        }

        if (strcmp(ptr1, ptr2)) {
            error("Certificate verification error: CN (%s) != %s", ptr1, ptr2);
            return 0;
        }

        info("Certificate CN: %s, peer name %s", cn_str, ets->peer);

        /*
         * If a peer certificate file was specified, here we check it
         */
        if (ets->peercertfile[0]) {
            if (ssl_cmp_certs(&ets->peercertfile[0], peer_cert)
                != 0) {
                error
                    ("Peer certificate doesn't match stored certificate");
                return 0;
            }
        }
    }

    return ok;
}

/*
 * Compare a certificate with the one stored in a file
 */
int ssl_cmp_certs(char *filename, X509 * a)
{
    X509 *b;
    int ret;

    if (!(b = get_X509_from_file(filename)))
        return 1;

    ret = X509_cmp(a, b);
    X509_free(b);

    return ret;

}

X509 *get_X509_from_file(char *filename)
{
    FILE *fp;
    X509 *ret;

    if (!(fp = fopen(filename, "r")))
        return NULL;

    ret = PEM_read_X509(fp, NULL, NULL, NULL);

    fclose(fp);

    return ret;
}

/*
=======
>>>>>>> 92c5612f
 * Every sent & received message this callback function is invoked,
 * so we know when alert messages have arrived or are sent and
 * we can print debug information about TLS handshake.
 */
void
ssl_msg_callback(int write_p, int version, int content_type,
         const void *buf, size_t len, SSL * ssl, void *arg)
{
    char string[256];
    struct eaptls_session *ets = (struct eaptls_session *)arg;
    unsigned char code;
    const unsigned char*msg = buf;
    int hvers = msg[1] << 8 | msg[2];

    if(write_p)
        strcpy(string, " -> ");
    else
        strcpy(string, " <- ");

    switch(content_type) {

    case SSL3_RT_HEADER:
        strcat(string, "SSL/TLS Header: ");
        switch(hvers) {
        case SSL3_VERSION:
                strcat(string, "SSL 3.0");
                break;
        case TLS1_VERSION:
                strcat(string, "TLS 1.0");
                break;
        case TLS1_1_VERSION:
                strcat(string, "TLS 1.1");
                break;
        case TLS1_2_VERSION:
                strcat(string, "TLS 1.2");
                break;
        default:
            sprintf(string, "SSL/TLS Header: Unknown version (%d)", hvers);
        }
        break;

    case SSL3_RT_ALERT:
        strcat(string, "Alert: ");
        code = msg[1];

        if (write_p) {
            ets->alert_sent = 1;
            ets->alert_sent_desc = code;
        } else {
            ets->alert_recv = 1;
            ets->alert_recv_desc = code;
        }

        strcat(string, SSL_alert_desc_string_long(code));
        break;

    case SSL3_RT_CHANGE_CIPHER_SPEC:
        strcat(string, "ChangeCipherSpec");
        break;

#ifdef SSL3_RT_INNER_CONTENT_TYPE
    case SSL3_RT_INNER_CONTENT_TYPE:
        strcat(string, "InnerContentType (TLS1.3)");
        break;
#endif

    case SSL3_RT_HANDSHAKE:

        strcat(string, "Handshake: ");
        code = msg[0];

        switch(code) {
            case SSL3_MT_HELLO_REQUEST:
                strcat(string,"Hello Request");
                break;
            case SSL3_MT_CLIENT_HELLO:
                strcat(string,"Client Hello");
                break;
            case SSL3_MT_SERVER_HELLO:
                strcat(string,"Server Hello");
                break;
#ifdef SSL3_MT_NEWSESSION_TICKET
            case SSL3_MT_NEWSESSION_TICKET:
                strcat(string,"New Session Ticket");
                break;
#endif
#ifdef SSL3_MT_END_OF_EARLY_DATA
            case SSL3_MT_END_OF_EARLY_DATA:
                strcat(string,"End of Early Data");
                break;
#endif
#ifdef SSL3_MT_ENCRYPTED_EXTENSIONS
            case SSL3_MT_ENCRYPTED_EXTENSIONS:
                strcat(string,"Encryped Extensions");
                break;
#endif
            case SSL3_MT_CERTIFICATE:
                strcat(string,"Certificate");
                break;
            case SSL3_MT_SERVER_KEY_EXCHANGE:
                strcat(string,"Server Key Exchange");
                break;
            case SSL3_MT_CERTIFICATE_REQUEST:
                strcat(string,"Certificate Request");
                break;
            case SSL3_MT_SERVER_DONE:
                strcat(string,"Server Hello Done");
                break;
            case SSL3_MT_CERTIFICATE_VERIFY:
                strcat(string,"Certificate Verify");
                break;
            case SSL3_MT_CLIENT_KEY_EXCHANGE:
                strcat(string,"Client Key Exchange");
                break;
            case SSL3_MT_FINISHED:
                strcat(string,"Finished: ");
                hvers = SSL_version(ssl);
                switch(hvers){
                    case SSL3_VERSION:
                        strcat(string, "SSL 3.0");
                        break;
                    case TLS1_VERSION:
                        strcat(string, "TLS 1.0");
                        break;
                    case TLS1_1_VERSION:
                        strcat(string, "TLS 1.1");
                        break;
                    case TLS1_2_VERSION:
                        strcat(string, "TLS 1.2");
                        break;
#ifdef TLS1_3_VERSION
                    case TLS1_3_VERSION:
                        strcat(string, "TLS 1.3 (experimental)");
                        ets->tls_v13 = 1;
                        break;
#endif
                    default:
                        strcat(string, "Unknown version");
                }
                break;
            default:
                sprintf( string, "Handshake: Unknown SSL3 code received: %d", code );
        }
        break;

    default:
        sprintf( string, "SSL message contains unknown content type: %d", content_type );
    }

    /* Alert messages must always be displayed */
    if(content_type == SSL3_RT_ALERT)
        error("%s", string);
    else
        dbglog("%s", string);
}

int
ssl_new_session_cb(SSL *s, SSL_SESSION *sess)
{
    dbglog("EAP-TLS: Post-Handshake New Session Ticket arrived:");
    have_session_ticket = 1;

    /* always return success */
    return 1;
}<|MERGE_RESOLUTION|>--- conflicted
+++ resolved
@@ -79,107 +79,6 @@
               size_t len, SSL * ssl, void *arg);
 int ssl_new_session_cb(SSL *s, SSL_SESSION *sess);
 
-<<<<<<< HEAD
-X509 *get_X509_from_file(char *filename);
-int ssl_cmp_certs(char *filename, X509 * a); 
-
-/*
- *  OpenSSL 1.1+ introduced a generic TLS_method()
- *  For older releases we substitute the appropriate method
- */
-
-#if OPENSSL_VERSION_NUMBER < 0x10100000L
-
-#define TLS_method SSLv23_method
-
-#define SSL3_RT_HEADER  0x100
-
-#ifndef SSL_CTX_set_max_proto_version
-/** Mimics SSL_CTX_set_max_proto_version for OpenSSL < 1.1 */
-static inline int SSL_CTX_set_max_proto_version(SSL_CTX *ctx, long tls_ver_max)
-{
-    long sslopt = 0;
-
-    if (tls_ver_max < TLS1_VERSION)
-    {
-        sslopt |= SSL_OP_NO_TLSv1;
-    }
-#ifdef SSL_OP_NO_TLSv1_1
-    if (tls_ver_max < TLS1_1_VERSION)
-    {
-        sslopt |= SSL_OP_NO_TLSv1_1;
-    }
-#endif
-#ifdef SSL_OP_NO_TLSv1_2
-    if (tls_ver_max < TLS1_2_VERSION)
-    {
-        sslopt |= SSL_OP_NO_TLSv1_2;
-    }
-#endif
-    SSL_CTX_set_options(ctx, sslopt);
-
-    return 1;
-}
-#endif /* SSL_CTX_set_max_proto_version */
-
-#endif /* OPENSSL_VERSION_NUMBER < 0x10100000L */
-
-=======
-#ifdef MPPE
-#define EAPTLS_MPPE_KEY_LEN     32
-
-/*
- *  Generate keys according to RFC 2716 and add to reply
- */
-void eaptls_gen_mppe_keys(struct eaptls_session *ets, int client)
-{
-    unsigned char  out[4*EAPTLS_MPPE_KEY_LEN];
-    const char    *prf_label;
-    size_t         prf_size;
-    unsigned char  eap_tls13_context[] = { EAPT_TLS };
-    unsigned char *context = NULL;
-    size_t         context_len = 0;
-    unsigned char *p;
-
-    dbglog("EAP-TLS generating MPPE keys");
-    if (ets->tls_v13)
-    {
-        prf_label = "EXPORTER_EAP_TLS_Key_Material";
-        context   = eap_tls13_context;
-        context_len = 1;
-    }
-    else
-    {
-        prf_label = "client EAP encryption";
-    }
-
-    dbglog("EAP-TLS PRF label = %s", prf_label);
-    prf_size = strlen(prf_label);
-    if (SSL_export_keying_material(ets->ssl, out, sizeof(out), prf_label, prf_size, 
-                                   context, context_len, 0) != 1)
-    {
-        warn( "EAP-TLS: Failed generating keying material" );
-        return;
-    }   
-
-    /* 
-     * We now have the master send and receive keys.
-     * From these, generate the session send and receive keys.
-     * (see RFC3079 / draft-ietf-pppext-mppe-keys-03.txt for details)
-     */
-    if (client)
-    {
-        mppe_set_keys(out, out + EAPTLS_MPPE_KEY_LEN, EAPTLS_MPPE_KEY_LEN);
-    }
-    else
-    {
-        mppe_set_keys(out + EAPTLS_MPPE_KEY_LEN, out, EAPTLS_MPPE_KEY_LEN);
-    }
-}
-
-#endif /* MPPE */
->>>>>>> 92c5612f
-
 int password_callback (char *buf, int size, int rwflag, void *u)
 {
     if (buf)
@@ -312,16 +211,6 @@
     BIO         *input;
     int          ret;
     int          reason;
-<<<<<<< HEAD
-#if defined(TLS1_2_VERSION)
-    long         tls_version = TLS1_2_VERSION;
-#elif defined(TLS1_1_VERSION)
-    long         tls_version = TLS1_1_VERSION;
-#else
-    long         tls_version = TLS1_VERSION;
-#endif
-=======
->>>>>>> 92c5612f
 
     /*
      * Without these can't continue
@@ -646,22 +535,9 @@
         goto fail;
     }
 
-<<<<<<< HEAD
-    /*
-     * If a peer certificate file was specified, it must be valid, else fail
-     */
-    if (peer_certfile[0]) {
-        if (!(tmp = get_X509_from_file(peer_certfile))) {
-            error("EAP-TLS: Error loading client certificate from file %s",
-                 peer_certfile);
-            goto fail;
-        }
-        X509_free(tmp);
-=======
     /* Configure CRL check (if any) */
     if (tls_set_crl(ctx, crl_dir, crl_file)) {
         goto fail;
->>>>>>> 92c5612f
     }
 
     return ctx;
@@ -802,20 +678,6 @@
     if (!esp->es_client.ea_session)
         fatal("Allocation error");
     ets = esp->es_client.ea_session;
-<<<<<<< HEAD
-    ets->client = 1;
-
-    /*
-     * If available, copy server name in ets; it will be used in cert
-     * verify
-     */
-    if (esp->es_client.ea_peer)
-        strlcpy(ets->peer, esp->es_client.ea_peer, MAXWORDLEN-1);
-    else
-        ets->peer[0] = 0;
-
-=======
->>>>>>> 92c5612f
     ets->mtu = eaptls_get_mtu(esp->es_unit);
 
     dbglog( "calling get_eaptls_secret" );
@@ -858,20 +720,6 @@
     ets->datalen = 0;
     ets->alert_sent = 0;
     ets->alert_recv = 0;
-<<<<<<< HEAD
-
-    /*
-     * If we specified the server certificate file, store it in
-     * ets->peercertfile, so we can check it later in
-     * ssl_verify_callback()
-     */
-    if (servcertfile[0])
-        strlcpy(ets->peercertfile, servcertfile, MAXWORDLEN);
-    else
-        ets->peercertfile[0] = 0;
-
-=======
->>>>>>> 92c5612f
     return 1;
 
 fail:
@@ -1117,174 +965,6 @@
 }
 
 /*
-<<<<<<< HEAD
- * Verify a certificate.
- * Most of the work (signatures and issuer attributes checking)
- * is done by ssl; we check the CN in the peer certificate
- * against the peer name.
- */
-int ssl_verify_callback(int ok, X509_STORE_CTX * ctx)
-{
-    char subject[256];
-    char cn_str[256];
-    X509 *peer_cert;
-    int err, depth;
-    SSL *ssl;
-    struct eaptls_session *ets;
-    char *ptr1 = NULL, *ptr2 = NULL;
-
-    peer_cert = X509_STORE_CTX_get_current_cert(ctx);
-    err = X509_STORE_CTX_get_error(ctx);
-    depth = X509_STORE_CTX_get_error_depth(ctx);
-
-    dbglog("certificate verify depth: %d", depth);
-
-    if (auth_required && !ok) {
-        X509_NAME_oneline(X509_get_subject_name(peer_cert),
-                  subject, 256);
-
-        X509_NAME_get_text_by_NID(X509_get_subject_name(peer_cert),
-                      NID_commonName, cn_str, 256);
-
-        dbglog("Certificate verification error:\n depth: %d CN: %s"
-               "\n err: %d (%s)\n", depth, cn_str, err,
-               X509_verify_cert_error_string(err));
-
-        return 0;
-    }
-
-    ssl = X509_STORE_CTX_get_ex_data(ctx,
-                       SSL_get_ex_data_X509_STORE_CTX_idx());
-
-    ets = (struct eaptls_session *)SSL_get_ex_data(ssl, 0);
-
-    if (ets == NULL) {
-        error("Error: SSL_get_ex_data returned NULL");
-        return 0;
-    }
-
-    log_ssl_errors();
-
-    if (!depth)
-    {
-        /* Verify certificate based on certificate type and extended key usage */
-        if (tls_verify_key_usage) {
-            int purpose = ets->client ? X509_PURPOSE_SSL_SERVER : X509_PURPOSE_SSL_CLIENT ;
-            if (X509_check_purpose(peer_cert, purpose, 0) == 0) {
-                error("Certificate verification error: nsCertType mismatch");
-                return 0;
-            }
-
-#if OPENSSL_VERSION_NUMBER >= 0x10100000L
-            int flags = ets->client ? XKU_SSL_SERVER : XKU_SSL_CLIENT;
-            if (!(X509_get_extended_key_usage(peer_cert) & flags)) {
-                error("Certificate verification error: invalid extended key usage");
-                return 0;
-            }
-#endif
-            info("Certificate key usage: OK");
-        }
-
-        /*
-         * If acting as client and the name of the server wasn't specified
-         * explicitely, we can't verify the server authenticity
-         */
-        if (!tls_verify_method)
-            tls_verify_method = TLS_VERIFY_NONE;
-
-        if (!ets->peer[0] || !strcmp(TLS_VERIFY_NONE, tls_verify_method)) {
-            warn("Certificate verication disabled or no peer name was specified");
-            return ok;
-        }
-
-        /* This is the peer certificate */
-        X509_NAME_oneline(X509_get_subject_name(peer_cert),
-                  subject, 256);
-
-        X509_NAME_get_text_by_NID(X509_get_subject_name(peer_cert),
-                      NID_commonName, cn_str, 256);
-
-        /* Verify based on subject name */
-        ptr1 = ets->peer;
-        if (!strcmp(TLS_VERIFY_SUBJECT, tls_verify_method)) {
-            ptr2 = subject;
-        }
-
-        /* Verify based on common name (default) */
-        if (strlen(tls_verify_method) == 0 ||
-            !strcmp(TLS_VERIFY_NAME, tls_verify_method)) {
-            ptr2 = cn_str;
-        }
-
-        /* Match the suffix of common name */
-        if (!strcmp(TLS_VERIFY_SUFFIX, tls_verify_method)) {
-            int len = strlen(ptr1);
-            int off = strlen(cn_str) - len;
-            ptr2 = cn_str;
-            if (off > 0) {
-                ptr2 = cn_str + off;
-            }
-        }
-
-        if (strcmp(ptr1, ptr2)) {
-            error("Certificate verification error: CN (%s) != %s", ptr1, ptr2);
-            return 0;
-        }
-
-        info("Certificate CN: %s, peer name %s", cn_str, ets->peer);
-
-        /*
-         * If a peer certificate file was specified, here we check it
-         */
-        if (ets->peercertfile[0]) {
-            if (ssl_cmp_certs(&ets->peercertfile[0], peer_cert)
-                != 0) {
-                error
-                    ("Peer certificate doesn't match stored certificate");
-                return 0;
-            }
-        }
-    }
-
-    return ok;
-}
-
-/*
- * Compare a certificate with the one stored in a file
- */
-int ssl_cmp_certs(char *filename, X509 * a)
-{
-    X509 *b;
-    int ret;
-
-    if (!(b = get_X509_from_file(filename)))
-        return 1;
-
-    ret = X509_cmp(a, b);
-    X509_free(b);
-
-    return ret;
-
-}
-
-X509 *get_X509_from_file(char *filename)
-{
-    FILE *fp;
-    X509 *ret;
-
-    if (!(fp = fopen(filename, "r")))
-        return NULL;
-
-    ret = PEM_read_X509(fp, NULL, NULL, NULL);
-
-    fclose(fp);
-
-    return ret;
-}
-
-/*
-=======
->>>>>>> 92c5612f
  * Every sent & received message this callback function is invoked,
  * so we know when alert messages have arrived or are sent and
  * we can print debug information about TLS handshake.
